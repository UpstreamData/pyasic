# ------------------------------------------------------------------------------
#  Copyright 2022 Upstream Data Inc                                            -
#                                                                              -
#  Licensed under the Apache License, Version 2.0 (the "License");             -
#  you may not use this file except in compliance with the License.            -
#  You may obtain a copy of the License at                                     -
#                                                                              -
#      http://www.apache.org/licenses/LICENSE-2.0                              -
#                                                                              -
#  Unless required by applicable law or agreed to in writing, software         -
#  distributed under the License is distributed on an "AS IS" BASIS,           -
#  WITHOUT WARRANTIES OR CONDITIONS OF ANY KIND, either express or implied.    -
#  See the License for the specific language governing permissions and         -
#  limitations under the License.                                              -
# ------------------------------------------------------------------------------
import inspect
import unittest
import warnings
from dataclasses import asdict

<<<<<<< HEAD
from pyasic.miners.backends import CGMiner  # noqa
=======
>>>>>>> edaf89c7
from pyasic.miners.miner_factory import MINER_CLASSES


class MinersTest(unittest.TestCase):
    def test_miner_type_creation(self):
        warnings.filterwarnings("ignore")
        for miner_type in MINER_CLASSES.keys():
            for miner_model in MINER_CLASSES[miner_type].keys():
                with self.subTest(
                    msg=f"Test creation of miner",
<<<<<<< HEAD
=======
                    miner_type=miner_type,
>>>>>>> edaf89c7
                    miner_model=miner_model,
                ):
                    miner = MINER_CLASSES[miner_type][miner_model]("127.0.0.1")
                    self.assertTrue(
                        isinstance(miner, MINER_CLASSES[miner_type][miner_model])
                    )

    def test_miner_data_map_keys(self):
        keys = sorted(
            [
                "api_ver",
                "config",
                "env_temp",
                "errors",
                "fan_psu",
                "fans",
                "fault_light",
                "fw_ver",
                "hashboards",
                "hashrate",
                "hostname",
                "is_mining",
                "mac",
                "expected_hashrate",
                "uptime",
                "wattage",
                "wattage_limit",
            ]
        )
        warnings.filterwarnings("ignore")
        for miner_type in MINER_CLASSES.keys():
            for miner_model in MINER_CLASSES[miner_type].keys():
                with self.subTest(
                    msg=f"Data map key check",
<<<<<<< HEAD
=======
                    miner_type=miner_type,
>>>>>>> edaf89c7
                    miner_model=miner_model,
                ):
                    miner = MINER_CLASSES[miner_type][miner_model]("127.0.0.1")
                    miner_keys = sorted(
                        [str(k) for k in asdict(miner.data_locations).keys()]
                    )
                    self.assertEqual(miner_keys, keys)

    def test_data_locations_match_signatures_command(self):
        warnings.filterwarnings("ignore")
<<<<<<< HEAD
        for miner_model in MINER_CLASSES.keys():
            for miner_api in MINER_CLASSES[miner_model].keys():
                miner = MINER_CLASSES[miner_model][miner_api]("127.0.0.1")
                for data_point in asdict(miner.data_locations).values():
                    with self.subTest(
                        msg=f"Test {data_point['cmd']} signature matches",
                        miner_model=miner_model,
                        miner_api=miner_api,
=======
        for miner_type in MINER_CLASSES.keys():
            for miner_model in MINER_CLASSES[miner_type].keys():
                miner = MINER_CLASSES[miner_type][miner_model]("127.0.0.1")
                for data_point in asdict(miner.data_locations).values():
                    with self.subTest(
                        msg=f"Test {data_point['cmd']} signature matches",
                        miner_type=miner_type,
                        miner_model=miner_model,
>>>>>>> edaf89c7
                    ):
                        func = getattr(miner, data_point["cmd"])
                        signature = inspect.signature(func)
                        parameters = signature.parameters
                        param_names = list(parameters.keys())
                        for arg in ["kwargs", "args"]:
                            try:
                                param_names.remove(arg)
                            except ValueError:
                                pass
                        self.assertEqual(
                            set(param_names),
                            set([k["name"] for k in data_point["kwargs"]]),
                        )

<<<<<<< HEAD
    def test_data_locations_use_private_funcs(self):
        warnings.filterwarnings("ignore")
        for miner_model in MINER_CLASSES.keys():
            for miner_api in MINER_CLASSES[miner_model].keys():
                miner = MINER_CLASSES[miner_model][miner_api]("127.0.0.1")
                for data_point in asdict(miner.data_locations).values():
                    with self.subTest(
                        msg=f"Test {data_point['cmd']} is private",
                        miner_model=miner_model,
                        miner_api=miner_api,
                    ):
                        self.assertTrue(
                            data_point["cmd"].startswith("_")
                            or data_point["cmd"] == "get_config"
                        )


=======
>>>>>>> edaf89c7

if __name__ == "__main__":
    unittest.main()<|MERGE_RESOLUTION|>--- conflicted
+++ resolved
@@ -18,10 +18,6 @@
 import warnings
 from dataclasses import asdict
 
-<<<<<<< HEAD
-from pyasic.miners.backends import CGMiner  # noqa
-=======
->>>>>>> edaf89c7
 from pyasic.miners.miner_factory import MINER_CLASSES
 
 
@@ -32,10 +28,7 @@
             for miner_model in MINER_CLASSES[miner_type].keys():
                 with self.subTest(
                     msg=f"Test creation of miner",
-<<<<<<< HEAD
-=======
                     miner_type=miner_type,
->>>>>>> edaf89c7
                     miner_model=miner_model,
                 ):
                     miner = MINER_CLASSES[miner_type][miner_model]("127.0.0.1")
@@ -70,10 +63,7 @@
             for miner_model in MINER_CLASSES[miner_type].keys():
                 with self.subTest(
                     msg=f"Data map key check",
-<<<<<<< HEAD
-=======
                     miner_type=miner_type,
->>>>>>> edaf89c7
                     miner_model=miner_model,
                 ):
                     miner = MINER_CLASSES[miner_type][miner_model]("127.0.0.1")
@@ -84,16 +74,6 @@
 
     def test_data_locations_match_signatures_command(self):
         warnings.filterwarnings("ignore")
-<<<<<<< HEAD
-        for miner_model in MINER_CLASSES.keys():
-            for miner_api in MINER_CLASSES[miner_model].keys():
-                miner = MINER_CLASSES[miner_model][miner_api]("127.0.0.1")
-                for data_point in asdict(miner.data_locations).values():
-                    with self.subTest(
-                        msg=f"Test {data_point['cmd']} signature matches",
-                        miner_model=miner_model,
-                        miner_api=miner_api,
-=======
         for miner_type in MINER_CLASSES.keys():
             for miner_model in MINER_CLASSES[miner_type].keys():
                 miner = MINER_CLASSES[miner_type][miner_model]("127.0.0.1")
@@ -102,7 +82,6 @@
                         msg=f"Test {data_point['cmd']} signature matches",
                         miner_type=miner_type,
                         miner_model=miner_model,
->>>>>>> edaf89c7
                     ):
                         func = getattr(miner, data_point["cmd"])
                         signature = inspect.signature(func)
@@ -118,26 +97,6 @@
                             set([k["name"] for k in data_point["kwargs"]]),
                         )
 
-<<<<<<< HEAD
-    def test_data_locations_use_private_funcs(self):
-        warnings.filterwarnings("ignore")
-        for miner_model in MINER_CLASSES.keys():
-            for miner_api in MINER_CLASSES[miner_model].keys():
-                miner = MINER_CLASSES[miner_model][miner_api]("127.0.0.1")
-                for data_point in asdict(miner.data_locations).values():
-                    with self.subTest(
-                        msg=f"Test {data_point['cmd']} is private",
-                        miner_model=miner_model,
-                        miner_api=miner_api,
-                    ):
-                        self.assertTrue(
-                            data_point["cmd"].startswith("_")
-                            or data_point["cmd"] == "get_config"
-                        )
-
-
-=======
->>>>>>> edaf89c7
 
 if __name__ == "__main__":
     unittest.main()