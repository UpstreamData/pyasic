[project]
<<<<<<< HEAD
name = "pyasic-umhost"
version = "0.0.7"
=======
name = "pyasic"
version = "0.76.4"
>>>>>>> 038208ef

description = "A simplified and standardized interface for Bitcoin ASICs."
authors = [{name = "UpstreamData", email = "brett@upstreamdata.ca"}]
repository = "https://github.com/UpstreamData/pyasic"

homepage = "https://docs.pyasic.org"
source = "https://github.com/UpstreamData/pyasic"
documentation = "https://docs.pyasic.org"
issues = "https://github.com/UpstreamData/pyasic/issues"
readme = {file = "README.md", content-type = "text/markdown"}
license = "Apache 2.0"
license-files = ["LICEN[CS]E.*"]

keywords = [
    "python",
    "asic",
    "bitcoin",
    "whatsminer",
    "antminer",
    "braiins-os",
    "vnish",
    "luxos"
]
classifiers = [
    "Development Status :: 4 - Beta",

    "Intended Audience :: Developers",

    "License :: OSI Approved :: Apache Software License",

    "Programming Language :: Python",
    "Programming Language :: Python :: 3",
    "Programming Language :: Python :: 3.9",
    "Programming Language :: Python :: 3.10",
    "Programming Language :: Python :: 3.11",
    "Programming Language :: Python :: 3.12",
    "Programming Language :: Python :: 3.13",
]

requires-python = ">3.9, <4.0"
dependencies = [
    "httpx>=0.26.0",
    "asyncssh>=2.20.0",
    "cryptography>=39.0",
    "passlib>=1.7.4",
    "pyaml>=23.12.0",
    "tomli (>=2.2.1,<3.0.0) ; python_version < '3.11'",
    "tomli-w>=1.0.0",
    "aiofiles>=23.2.1",
    "betterproto==2.0.0b7",
    "pydantic>=2.11.0",
    "semver (>=3.0.4,<4.0.0)",
]

[tool.poetry.group.dev]
optional = true

[tool.poetry.group.dev.dependencies]
pre-commit = "^4.0.1"
isort = "^5.12.0"

[tool.poetry.group.docs]
optional = true

[tool.poetry.group.docs.dependencies]
mkdocs = "^1.6.1"
mkdocstrings = {extras = ["python"], version = "^0.26.1"}
mkdocs-material = "^9.5.39"


[build-system]
requires = ["poetry-core>=2.0.0"]
build-backend = "poetry.core.masonry.api"

[tool.isort]
profile = "black"

[tool.poetry]
name = "pyasic-umhost"
version = "0.0.7"
description = "Fork pyasic"

packages = [
  { include = "pyasic" }
]<|MERGE_RESOLUTION|>--- conflicted
+++ resolved
@@ -1,11 +1,7 @@
 [project]
-<<<<<<< HEAD
+
 name = "pyasic-umhost"
 version = "0.0.7"
-=======
-name = "pyasic"
-version = "0.76.4"
->>>>>>> 038208ef
 
 description = "A simplified and standardized interface for Bitcoin ASICs."
 authors = [{name = "UpstreamData", email = "brett@upstreamdata.ca"}]
