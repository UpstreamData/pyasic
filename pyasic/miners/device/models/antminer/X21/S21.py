# ------------------------------------------------------------------------------
#  Copyright 2022 Upstream Data Inc                                            -
#                                                                              -
#  Licensed under the Apache License, Version 2.0 (the "License");             -
#  you may not use this file except in compliance with the License.            -
#  You may obtain a copy of the License at                                     -
#                                                                              -
#      http://www.apache.org/licenses/LICENSE-2.0                              -
#                                                                              -
#  Unless required by applicable law or agreed to in writing, software         -
#  distributed under the License is distributed on an "AS IS" BASIS,           -
#  WITHOUT WARRANTIES OR CONDITIONS OF ANY KIND, either express or implied.    -
#  See the License for the specific language governing permissions and         -
#  limitations under the License.                                              -
# ------------------------------------------------------------------------------
from pyasic.device.algorithm import MinerAlgo
from pyasic.device.models import MinerModel
from pyasic.miners.device.makes import AntMinerMake


class S21(AntMinerMake):
    raw_model = MinerModel.ANTMINER.S21

    expected_chips = 108
    expected_fans = 4
    expected_hashboards = 3
    algo = MinerAlgo.SHA256


class S21Plus(AntMinerMake):
    raw_model = MinerModel.ANTMINER.S21Plus

    expected_chips = 55
    expected_fans = 4
    expected_hashboards = 3
    algo = MinerAlgo.SHA256

<<<<<<< HEAD
=======

>>>>>>> 4d71012e
class S21Pro(AntMinerMake):
    raw_model = MinerModel.ANTMINER.S21Pro

    expected_chips = 65
    expected_fans = 4
    expected_hashboards = 3
    algo = MinerAlgo.SHA256


class S21Hydro(AntMinerMake):
    raw_model = MinerModel.ANTMINER.S21Hydro

    expected_chips = 216
    expected_hashboards = 3
    expected_fans = 0
    algo = MinerAlgo.SHA256

class S21XP(AntMinerMake):
    raw_model = MinerModel.ANTMINER.S21XP

    expected_chips = 273
    expected_fans = 4
    expected_hashboards = 3
    algo = MinerAlgo.SHA256<|MERGE_RESOLUTION|>--- conflicted
+++ resolved
@@ -35,10 +35,7 @@
     expected_hashboards = 3
     algo = MinerAlgo.SHA256
 
-<<<<<<< HEAD
-=======
 
->>>>>>> 4d71012e
 class S21Pro(AntMinerMake):
     raw_model = MinerModel.ANTMINER.S21Pro
 
@@ -54,12 +51,4 @@
     expected_chips = 216
     expected_hashboards = 3
     expected_fans = 0
-    algo = MinerAlgo.SHA256
-
-class S21XP(AntMinerMake):
-    raw_model = MinerModel.ANTMINER.S21XP
-
-    expected_chips = 273
-    expected_fans = 4
-    expected_hashboards = 3
     algo = MinerAlgo.SHA256