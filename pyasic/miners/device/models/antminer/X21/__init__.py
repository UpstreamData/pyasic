--- conflicted
+++ resolved
@@ -14,9 +14,6 @@
 #  limitations under the License.                                              -
 # ------------------------------------------------------------------------------
 
-<<<<<<< HEAD
-from .S21 import S21, S21Hydro, S21Pro, S21Plus
-=======
+
 from .S21 import S21, S21Hydro, S21Plus, S21PlusHydro, S21Pro
->>>>>>> 038208ef
 from .T21 import T21