# ------------------------------------------------------------------------------
#  Copyright 2022 Upstream Data Inc                                            -
#                                                                              -
#  Licensed under the Apache License, Version 2.0 (the "License");             -
#  you may not use this file except in compliance with the License.            -
#  You may obtain a copy of the License at                                     -
#                                                                              -
#      http://www.apache.org/licenses/LICENSE-2.0                              -
#                                                                              -
#  Unless required by applicable law or agreed to in writing, software         -
#  distributed under the License is distributed on an "AS IS" BASIS,           -
#  WITHOUT WARRANTIES OR CONDITIONS OF ANY KIND, either express or implied.    -
#  See the License for the specific language governing permissions and         -
#  limitations under the License.                                              -
# ------------------------------------------------------------------------------

import logging
from pathlib import Path
from typing import List, Optional

from pyasic.config import MinerConfig, MiningModeConfig
from pyasic.data import Fan, HashBoard
from pyasic.data.error_codes import MinerErrorData, X19Error
from pyasic.data.pools import PoolMetrics, PoolUrl
from pyasic.device.algorithm import AlgoHashRate
from pyasic.errors import APIError
from pyasic.miners.backends.bmminer import BMMiner
from pyasic.miners.backends.cgminer import CGMiner
from pyasic.miners.data import (
    DataFunction,
    DataLocations,
    DataOptions,
    RPCAPICommand,
    WebAPICommand,
)
from pyasic.rpc.antminer import AntminerRPCAPI
from pyasic.ssh.antminer import AntminerModernSSH
from pyasic.web.antminer import AntminerModernWebAPI, AntminerOldWebAPI

ANTMINER_MODERN_DATA_LOC = DataLocations(
    **{
        str(DataOptions.MAC): DataFunction(
            "_get_mac",
            [WebAPICommand("web_get_system_info", "get_system_info")],
        ),
        str(DataOptions.API_VERSION): DataFunction(
            "_get_api_ver",
            [RPCAPICommand("rpc_version", "version")],
        ),
        str(DataOptions.FW_VERSION): DataFunction(
            "_get_fw_ver",
            [RPCAPICommand("rpc_version", "version")],
        ),
        str(DataOptions.HOSTNAME): DataFunction(
            "_get_hostname",
            [WebAPICommand("web_get_system_info", "get_system_info")],
        ),
        str(DataOptions.HASHRATE): DataFunction(
            "_get_hashrate",
            [RPCAPICommand("rpc_summary", "summary")],
        ),
        str(DataOptions.EXPECTED_HASHRATE): DataFunction(
            "_get_expected_hashrate",
            [RPCAPICommand("rpc_stats", "stats")],
        ),
        str(DataOptions.FANS): DataFunction(
            "_get_fans",
            [RPCAPICommand("rpc_stats", "stats")],
        ),
        str(DataOptions.ERRORS): DataFunction(
            "_get_errors",
            [WebAPICommand("web_summary", "summary")],
        ),
        str(DataOptions.FAULT_LIGHT): DataFunction(
            "_get_fault_light",
            [WebAPICommand("web_get_blink_status", "get_blink_status")],
        ),
        str(DataOptions.HASHBOARDS): DataFunction(
            "_get_hashboards",
            [],
        ),
        str(DataOptions.IS_MINING): DataFunction(
            "_is_mining",
            [WebAPICommand("web_get_conf", "get_miner_conf")],
        ),
        str(DataOptions.IS_SLEEP): DataFunction(
            "_is_sleep",
            [],
        ),
        str(DataOptions.UPTIME): DataFunction(
            "_get_uptime",
            [RPCAPICommand("rpc_stats", "stats")],
        ),
        str(DataOptions.POOLS): DataFunction(
            "_get_pools",
            [RPCAPICommand("rpc_pools", "pools")],
        ),
    }
)


class AntminerModern(BMMiner):
    """Handler for AntMiners with the modern web interface, such as S19"""

    _web_cls = AntminerModernWebAPI
    web: AntminerModernWebAPI

    _rpc_cls = AntminerRPCAPI
    rpc: AntminerRPCAPI

    _ssh_cls = AntminerModernSSH
    ssh: AntminerModernSSH

    data_locations = ANTMINER_MODERN_DATA_LOC

    supports_shutdown = True
    supports_power_modes = True

    async def get_config(self) -> MinerConfig:
        data = await self.web.get_miner_conf()
        if data:
            self.config = MinerConfig.from_am_modern(data)
        return self.config

    async def send_config(self, config: MinerConfig, user_suffix: str = None) -> None:
        self.config = config
        await self.web.set_miner_conf(config.as_am_modern(user_suffix=user_suffix))
        # if data:
        #     if data.get("code") == "M000":
        #         return
        #
        # for i in range(7):
        #     data = await self.get_config()
        #     if data == self.config:
        #         break
        #     await asyncio.sleep(1)

    async def upgrade_firmware(self, file: Path, keep_settings: bool = True) -> str:
        """
        Upgrade the firmware of the AntMiner device.

        Args:
            file (Path): Path to the firmware file.
            keep_settings (bool): Whether to keep the current settings after the update.

        Returns:
            str: Result of the upgrade process.
        """
        if not file:
            raise ValueError("File location must be provided for firmware upgrade.")

        try:
            result = await self.web.update_firmware(
                file=file, keep_settings=keep_settings
            )

            if result.get("success"):
                logging.info(
                    "Firmware upgrade process completed successfully for AntMiner."
                )
                return "Firmware upgrade completed successfully."
            else:
                error_message = result.get("message", "Unknown error")
                logging.error(f"Firmware upgrade failed. Response: {error_message}")
                return f"Firmware upgrade failed. Response: {error_message}"
        except Exception as e:
            logging.error(
                f"An error occurred during the firmware upgrade process: {e}",
                exc_info=True,
            )
            raise

    async def fault_light_on(self) -> bool:
        data = await self.web.blink(blink=True)
        if data:
            if data.get("code") == "B000":
                self.light = True
        return self.light

    async def fault_light_off(self) -> bool:
        data = await self.web.blink(blink=False)
        if data:
            if data.get("code") == "B100":
                self.light = False
        return self.light

    async def reboot(self) -> bool:
        data = await self.web.reboot()
        if data:
            return True
        return False

    async def update_pwd(self, cur_pwd: str, new_pwd: str) -> bool:
        data = await self.web.update_pwd(cur_pwd=cur_pwd, new_pwd=new_pwd)
        if data:
            if data.get("code") == "P000":
                return True
        return False

    async def stop_mining(self) -> bool:
        cfg = await self.get_config()
        cfg.mining_mode = MiningModeConfig.sleep()
        await self.send_config(cfg)
        return True

    async def resume_mining(self) -> bool:
        cfg = await self.get_config()
        cfg.mining_mode = MiningModeConfig.normal()
        await self.send_config(cfg)
        return True

    async def _get_hostname(self, web_get_system_info: dict = None) -> Optional[str]:
        if web_get_system_info is None:
            try:
                web_get_system_info = await self.web.get_system_info()
            except APIError:
                pass

        if web_get_system_info is not None:
            try:
                return web_get_system_info["hostname"]
            except KeyError:
                pass

    async def _get_mac(self, web_get_system_info: dict = None) -> Optional[str]:
        if web_get_system_info is None:
            try:
                web_get_system_info = await self.web.get_system_info()
            except APIError:
                pass

        if web_get_system_info is not None:
            try:
                return web_get_system_info["macaddr"]
            except KeyError:
                pass

        try:
            data = await self.web.get_network_info()
            if data:
                return data["macaddr"]
        except KeyError:
            pass

    async def _get_errors(self, web_summary: dict = None) -> List[MinerErrorData]:
        if web_summary is None:
            try:
                web_summary = await self.web.summary()
            except APIError:
                pass

        errors = []
        if web_summary is not None:
            try:
                for item in web_summary["SUMMARY"][0]["status"]:
                    try:
                        if not item["status"] == "s":
                            errors.append(X19Error(error_message=item["msg"]))
                    except KeyError:
                        continue
            except LookupError:
                pass
        return errors

    async def _get_hashboards(self) -> List[HashBoard]:
        boards_list = []
        try:
            rpc_stats = await self.rpc.stats(new_api=True)
        except APIError:
            # Если данные не получены, возвращаем пустой список
            return boards_list

        if not rpc_stats:
            return boards_list

        try:
            # Извлекаем информацию по платам из цепочки
            chain = rpc_stats.get("STATS", [])[0].get("chain", [])
            for board in chain:
                # Если по каким-то причинам отсутствует индекс – пропускаем запись
                if "index" not in board:
                    continue

                # Создаём базовый объект hashboard с указанным индексом и ожидаемым числом чипов
                hb = HashBoard(
                    slot=board["index"],
                    expected_chips=self.expected_chips,
                    missing=True  # будем помечать как "не найденную" до успешного заполнения данных
                )

                # Заполняем hashrate, если доступен
                if "rate_real" in board and board["rate_real"] is not None:
                    hb.hashrate = self.algo.hashrate(
                        rate=board["rate_real"], unit=self.algo.unit.GH
                    ).into(self.algo.unit.default)
<<<<<<< HEAD

                # Заполняем число ASIC'ов (чипов), если данные есть
                if "asic_num" in board and board["asic_num"] is not None:
                    hb.chips = board["asic_num"]

                # Температура PCB (если присутствуют ненулевые значения)
                temp_pcb = board.get("temp_pcb")
                if temp_pcb:
                    valid_temps = [temp for temp in temp_pcb if temp != 0]
                    if valid_temps:
                        hb.temp = sum(valid_temps) / len(valid_temps)

                # Температура чипов (если присутствуют ненулевые значения)
                temp_chip = board.get("temp_chip")
                if temp_chip:
                    valid_chip_temps = [temp for temp in temp_chip if temp != 0]
                    if valid_chip_temps:
                        hb.chip_temp = sum(valid_chip_temps) / len(valid_chip_temps)

                # Серийный номер, если он присутствует
                if "sn" in board:
                    hb.serial_number = board["sn"]

                # Если хотя бы одно из ключевых полей получено (например, hashrate или chips),
                # считаем, что данные по плате имеются, и помечаем, что плата не отсутствует.
                if hb.hashrate is not None or hb.chips is not None:
                    hb.missing = False

                # Добавляем плату в список только если данные получены (т.е. плата не помечена как missing)
                if not hb.missing:
                    boards_list.append(hb)
        except Exception:
            # При ошибке обработки возвращаем те платы, которые уже удалось собрать
            return boards_list

        return boards_list
=======
                    hashboards[board["index"]].chips = board["asic_num"]

                    if "S21+ Hyd" in self.model:
                        hashboards[board["index"]].inlet_temp = board["temp_pcb"][0]
                        hashboards[board["index"]].outlet_temp = board["temp_pcb"][2]
                        hashboards[board["index"]].chip_temp = board["temp_pic"][0]
                        board_temp_data = list(
                            filter(
                                lambda x: not x == 0,
                                [
                                    board["temp_pic"][1],
                                    board["temp_pic"][2],
                                    board["temp_pic"][3],
                                    board["temp_pcb"][1],
                                    board["temp_pcb"][3],
                                ],
                            )
                        )
                        hashboards[board["index"]].temp = (
                            sum(board_temp_data) / len(board_temp_data)
                            if len(board_temp_data) > 0
                            else 0
                        )

                    else:
                        board_temp_data = list(
                            filter(lambda x: not x == 0, board["temp_pcb"])
                        )
                        hashboards[board["index"]].temp = (
                            sum(board_temp_data) / len(board_temp_data)
                            if len(board_temp_data) > 0
                            else 0
                        )
                        chip_temp_data = list(
                            filter(lambda x: not x == 0, board["temp_chip"])
                        )
                        hashboards[board["index"]].chip_temp = (
                            sum(chip_temp_data) / len(chip_temp_data)
                            if len(chip_temp_data) > 0
                            else 0
                        )

                    hashboards[board["index"]].serial_number = board["sn"]
                    hashboards[board["index"]].missing = False
            except LookupError:
                pass
        return hashboards
>>>>>>> 038208ef

    async def _get_fault_light(
        self, web_get_blink_status: dict = None
    ) -> Optional[bool]:
        if self.light:
            return self.light

        if web_get_blink_status is None:
            try:
                web_get_blink_status = await self.web.get_blink_status()
            except APIError:
                pass

        if web_get_blink_status is not None:
            try:
                self.light = web_get_blink_status["blink"]
            except KeyError:
                pass
        return self.light

    async def _get_expected_hashrate(
        self, rpc_stats: dict = None
    ) -> Optional[AlgoHashRate]:
        if rpc_stats is None:
            try:
                rpc_stats = await self.rpc.stats()
            except APIError:
                pass

        if rpc_stats is not None:
            try:
                expected_rate = rpc_stats["STATS"][1]["total_rateideal"]
                try:
                    rate_unit = rpc_stats["STATS"][1]["rate_unit"]
                except KeyError:
                    rate_unit = "GH"
                return self.algo.hashrate(
                    rate=float(expected_rate), unit=self.algo.unit.from_str(rate_unit)
                ).into(self.algo.unit.default)
            except LookupError:
                pass

    async def set_static_ip(
        self,
        ip: str,
        dns: str,
        gateway: str,
        subnet_mask: str = "255.255.255.0",
        hostname: str = None,
    ):
        if not hostname:
            hostname = await self.get_hostname()
        await self.web.set_network_conf(
            ip=ip,
            dns=dns,
            gateway=gateway,
            subnet_mask=subnet_mask,
            hostname=hostname,
            protocol=2,
        )

    async def set_dhcp(self, hostname: str = None):
        if not hostname:
            hostname = await self.get_hostname()
        await self.web.set_network_conf(
            ip="", dns="", gateway="", subnet_mask="", hostname=hostname, protocol=1
        )

    async def set_hostname(self, hostname: str):
        cfg = await self.web.get_network_info()
        dns = cfg["conf_dnsservers"]
        gateway = cfg["conf_gateway"]
        ip = cfg["conf_ipaddress"]
        subnet_mask = cfg["conf_netmask"]
        protocol = 1 if cfg["conf_nettype"] == "DHCP" else 2
        await self.web.set_network_conf(
            ip=ip,
            dns=dns,
            gateway=gateway,
            subnet_mask=subnet_mask,
            hostname=hostname,
            protocol=protocol,
        )

    async def _is_mining(self, web_get_conf: dict = None) -> Optional[bool]:
        if web_get_conf is None:
            try:
                web_get_conf = await self.web.get_miner_conf()
            except APIError:
                pass

        if web_get_conf is not None:
            try:
                if str(web_get_conf["bitmain-work-mode"]).isdigit():
                    return (
                        False if int(web_get_conf["bitmain-work-mode"]) == 1 else True
                    )
                return False
            except LookupError:
                pass

    async def _is_sleep(self, web_get_conf: dict = None) -> Optional[bool]:
        if web_get_conf is None:
            try:
                web_get_conf = await self.web.get_miner_conf()
            except APIError:
                pass

        if web_get_conf is not None:
            try:
                if str(web_get_conf["bitmain-work-mode"]).isdigit():
                    return (
                        True if int(web_get_conf["bitmain-work-mode"]) == 1 else False
                    )
                return False
            except LookupError:
                pass

    async def _get_uptime(self, rpc_stats: dict = None) -> Optional[int]:
        if rpc_stats is None:
            try:
                rpc_stats = await self.rpc.stats()
            except APIError:
                pass

        if rpc_stats is not None:
            try:
                return int(rpc_stats["STATS"][1]["Elapsed"])
            except LookupError:
                pass

    async def _get_pools(self, rpc_pools: dict = None) -> List[PoolMetrics]:
        if rpc_pools is None:
            try:
                rpc_pools = await self.rpc.pools()
            except APIError:
                pass

        pools_data = []
        if rpc_pools is not None:
            try:
                pools = rpc_pools.get("POOLS", [])
                for pool_info in pools:
                    url = pool_info.get("URL")
                    pool_url = PoolUrl.from_str(url) if url else None
                    pool_data = PoolMetrics(
                        accepted=pool_info.get("Accepted"),
                        rejected=pool_info.get("Rejected"),
                        get_failures=pool_info.get("Get Failures"),
                        remote_failures=pool_info.get("Remote Failures"),
                        active=pool_info.get("Stratum Active"),
                        alive=pool_info.get("Status") == "Alive",
                        url=pool_url,
                        user=pool_info.get("User"),
                        index=pool_info.get("POOL"),
                    )
                    pools_data.append(pool_data)
            except LookupError:
                pass
        return pools_data


ANTMINER_OLD_DATA_LOC = DataLocations(
    **{
        str(DataOptions.API_VERSION): DataFunction(
            "_get_api_ver",
            [RPCAPICommand("rpc_version", "version")],
        ),
        str(DataOptions.FW_VERSION): DataFunction(
            "_get_fw_ver",
            [RPCAPICommand("rpc_version", "version")],
        ),
        str(DataOptions.HOSTNAME): DataFunction(
            "_get_hostname",
            [WebAPICommand("web_get_system_info", "get_system_info")],
        ),
        str(DataOptions.HASHRATE): DataFunction(
            "_get_hashrate",
            [RPCAPICommand("rpc_summary", "summary")],
        ),
        str(DataOptions.HASHBOARDS): DataFunction(
            "_get_hashboards",
            [RPCAPICommand("rpc_stats", "stats")],
        ),
        str(DataOptions.FANS): DataFunction(
            "_get_fans",
            [RPCAPICommand("rpc_stats", "stats")],
        ),
        str(DataOptions.FAULT_LIGHT): DataFunction(
            "_get_fault_light",
            [WebAPICommand("web_get_blink_status", "get_blink_status")],
        ),
        str(DataOptions.IS_MINING): DataFunction(
            "_is_mining",
            [WebAPICommand("web_get_conf", "get_miner_conf")],
        ),
        str(DataOptions.IS_SLEEP): DataFunction(
            "_is_sleep",
            [WebAPICommand("web_get_conf", "get_miner_conf")],
        ),
        str(DataOptions.UPTIME): DataFunction(
            "_get_uptime",
            [RPCAPICommand("rpc_stats", "stats")],
        ),
        str(DataOptions.POOLS): DataFunction(
            "_get_pools",
            [RPCAPICommand("rpc_pools", "pools")],
        ),
    }
)


class AntminerOld(CGMiner):
    """Handler for AntMiners with the old web interface, such as S17"""

    _web_cls = AntminerOldWebAPI
    web: AntminerOldWebAPI

    data_locations = ANTMINER_OLD_DATA_LOC

    async def get_config(self) -> MinerConfig:
        data = await self.web.get_miner_conf()
        if data:
            self.config = MinerConfig.from_am_old(data)
        return self.config

    async def send_config(self, config: MinerConfig, user_suffix: str = None) -> None:
        self.config = config
        await self.web.set_miner_conf(config.as_am_old(user_suffix=user_suffix))

    async def _get_mac(self) -> Optional[str]:
        try:
            data = await self.web.get_system_info()
            if data:
                return data["macaddr"]
        except KeyError:
            pass

    async def fault_light_on(self) -> bool:
        # this should time out, after it does do a check
        await self.web.blink(blink=True)
        try:
            data = await self.web.get_blink_status()
            if data:
                if data["isBlinking"]:
                    self.light = True
        except KeyError:
            pass
        return self.light

    async def fault_light_off(self) -> bool:
        await self.web.blink(blink=False)
        try:
            data = await self.web.get_blink_status()
            if data:
                if not data["isBlinking"]:
                    self.light = False
        except KeyError:
            pass
        return self.light

    async def reboot(self) -> bool:
        data = await self.web.reboot()
        if data:
            return True
        return False

    async def _get_fault_light(
        self, web_get_blink_status: dict = None
    ) -> Optional[bool]:
        if self.light:
            return self.light

        if web_get_blink_status is None:
            try:
                web_get_blink_status = await self.web.get_blink_status()
            except APIError:
                pass

        if web_get_blink_status is not None:
            try:
                self.light = web_get_blink_status["isBlinking"]
            except KeyError:
                pass
        return self.light

    async def _get_hostname(self, web_get_system_info: dict = None) -> Optional[str]:
        if web_get_system_info is None:
            try:
                web_get_system_info = await self.web.get_system_info()
            except APIError:
                pass

        if web_get_system_info is not None:
            try:
                return web_get_system_info["hostname"]
            except KeyError:
                pass

    async def _get_fans(self, rpc_stats: dict = None) -> List[Fan]:
        if rpc_stats is None:
            try:
                rpc_stats = await self.rpc.stats()
            except APIError:
                pass

        fans_data = [Fan() for _ in range(self.expected_fans)]
        if rpc_stats is not None:
            try:
                fan_offset = -1

                for fan_num in range(1, 8, 4):
                    for _f_num in range(4):
                        f = rpc_stats["STATS"][1].get(f"fan{fan_num + _f_num}")
                        if f and not f == 0 and fan_offset == -1:
                            fan_offset = fan_num + 2
                if fan_offset == -1:
                    fan_offset = 3

                for fan in range(self.expected_fans):
                    fans_data[fan].speed = rpc_stats["STATS"][1].get(
                        f"fan{fan_offset+fan}", 0
                    )
            except LookupError:
                pass
        return fans_data

    async def _get_hashboards(self, rpc_stats: dict = None) -> List[HashBoard]:
        hashboards = []

        if rpc_stats is None:
            try:
                rpc_stats = await self.rpc.stats()
            except APIError:
                pass

        if rpc_stats is not None:
            try:
                board_offset = -1
                boards = rpc_stats["STATS"]
                if len(boards) > 1:
                    for board_num in range(1, 16, 5):
                        for _b_num in range(5):
                            b = boards[1].get(f"chain_acn{board_num + _b_num}")

                            if b and not b == 0 and board_offset == -1:
                                board_offset = board_num
                    if board_offset == -1:
                        board_offset = 1

                    for i in range(
                        board_offset, board_offset + self.expected_hashboards
                    ):
                        hashboard = HashBoard(
                            slot=i - board_offset, expected_chips=self.expected_chips
                        )

                        chip_temp = boards[1].get(f"temp{i}")
                        if chip_temp:
                            hashboard.chip_temp = round(chip_temp)

                        temp = boards[1].get(f"temp2_{i}")
                        if temp:
                            hashboard.temp = round(temp)

                        hashrate = boards[1].get(f"chain_rate{i}")
                        if hashrate:
                            hashboard.hashrate = self.algo.hashrate(
                                rate=float(hashrate), unit=self.algo.unit.GH
                            ).into(self.algo.unit.default)

                        chips = boards[1].get(f"chain_acn{i}")
                        if chips:
                            hashboard.chips = chips
                            hashboard.missing = False
                        if (not chips) or (not chips > 0):
                            hashboard.missing = True
                        hashboards.append(hashboard)
            except LookupError:
                return [
                    HashBoard(slot=i, expected_chips=self.expected_chips)
                    for i in range(self.expected_hashboards)
                ]

        return hashboards

    async def _is_mining(self, web_get_conf: dict = None) -> Optional[bool]:
        if web_get_conf is None:
            try:
                web_get_conf = await self.web.get_miner_conf()
            except APIError:
                pass

        if web_get_conf is not None:
            try:
                return False if int(web_get_conf["bitmain-work-mode"]) == 1 else True
            except LookupError:
                pass

        rpc_summary = None
        try:
            rpc_summary = await self.rpc.summary()
        except APIError:
            pass

        if rpc_summary is not None:
            if not rpc_summary == {}:
                return True
            else:
                return False

    async def _is_sleep(self, web_get_conf: dict = None) -> bool:
        """
        Определяет, находится ли майнер в режиме "sleep" на основе параметра "bitmain-work-mode".

        Если значение "bitmain-work-mode" равно 1, возвращается True, иначе False.
        В случае ошибки получения конфигурации или отсутствия нужного ключа возвращается False.

        :param web_get_conf: (необязательный) словарь с конфигурацией майнера.
        :return: True, если режим равен 1, иначе False.
        """
        # if web_get_conf is None:
        #     try:
        #         web_get_conf = await self.web.get_miner_conf()
        #     except APIError:
        #         return False
        #
        # try:
        #     mode_str = str(web_get_conf["bitmain-work-mode"])
        #     if mode_str.isdigit():
        #         mode = int(mode_str)
        #         return True if mode == "1" else False
        #     return False
        # except (KeyError, LookupError, ValueError):
        #     return False
        return True

    async def _get_uptime(self, rpc_stats: dict = None) -> Optional[int]:
        if rpc_stats is None:
            try:
                rpc_stats = await self.rpc.stats()
            except APIError:
                pass

        if rpc_stats is not None:
            try:
                return int(rpc_stats["STATS"][1]["Elapsed"])
            except LookupError:
                pass<|MERGE_RESOLUTION|>--- conflicted
+++ resolved
@@ -293,7 +293,7 @@
                     hb.hashrate = self.algo.hashrate(
                         rate=board["rate_real"], unit=self.algo.unit.GH
                     ).into(self.algo.unit.default)
-<<<<<<< HEAD
+
 
                 # Заполняем число ASIC'ов (чипов), если данные есть
                 if "asic_num" in board and board["asic_num"] is not None:
@@ -330,55 +330,7 @@
             return boards_list
 
         return boards_list
-=======
-                    hashboards[board["index"]].chips = board["asic_num"]
-
-                    if "S21+ Hyd" in self.model:
-                        hashboards[board["index"]].inlet_temp = board["temp_pcb"][0]
-                        hashboards[board["index"]].outlet_temp = board["temp_pcb"][2]
-                        hashboards[board["index"]].chip_temp = board["temp_pic"][0]
-                        board_temp_data = list(
-                            filter(
-                                lambda x: not x == 0,
-                                [
-                                    board["temp_pic"][1],
-                                    board["temp_pic"][2],
-                                    board["temp_pic"][3],
-                                    board["temp_pcb"][1],
-                                    board["temp_pcb"][3],
-                                ],
-                            )
-                        )
-                        hashboards[board["index"]].temp = (
-                            sum(board_temp_data) / len(board_temp_data)
-                            if len(board_temp_data) > 0
-                            else 0
-                        )
-
-                    else:
-                        board_temp_data = list(
-                            filter(lambda x: not x == 0, board["temp_pcb"])
-                        )
-                        hashboards[board["index"]].temp = (
-                            sum(board_temp_data) / len(board_temp_data)
-                            if len(board_temp_data) > 0
-                            else 0
-                        )
-                        chip_temp_data = list(
-                            filter(lambda x: not x == 0, board["temp_chip"])
-                        )
-                        hashboards[board["index"]].chip_temp = (
-                            sum(chip_temp_data) / len(chip_temp_data)
-                            if len(chip_temp_data) > 0
-                            else 0
-                        )
-
-                    hashboards[board["index"]].serial_number = board["sn"]
-                    hashboards[board["index"]].missing = False
-            except LookupError:
-                pass
-        return hashboards
->>>>>>> 038208ef
+
 
     async def _get_fault_light(
         self, web_get_blink_status: dict = None
