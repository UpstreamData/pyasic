# ------------------------------------------------------------------------------
#  Copyright 2022 Upstream Data Inc                                            -
#                                                                              -
#  Licensed under the Apache License, Version 2.0 (the "License");             -
#  you may not use this file except in compliance with the License.            -
#  You may obtain a copy of the License at                                     -
#                                                                              -
#      http://www.apache.org/licenses/LICENSE-2.0                              -
#                                                                              -
#  Unless required by applicable law or agreed to in writing, software         -
#  distributed under the License is distributed on an "AS IS" BASIS,           -
#  WITHOUT WARRANTIES OR CONDITIONS OF ANY KIND, either express or implied.    -
#  See the License for the specific language governing permissions and         -
#  limitations under the License.                                              -
# ------------------------------------------------------------------------------

import logging
from pathlib import Path
from typing import List, Optional

from pyasic.config import MinerConfig, MiningModeConfig
from pyasic.data import Fan, HashBoard
from pyasic.data.error_codes import MinerErrorData, X19Error
from pyasic.data.pools import PoolMetrics, PoolUrl
from pyasic.device.algorithm import AlgoHashRate
from pyasic.errors import APIError
from pyasic.miners.backends.bmminer import BMMiner
from pyasic.miners.backends.cgminer import CGMiner
from pyasic.miners.data import (
    DataFunction,
    DataLocations,
    DataOptions,
    RPCAPICommand,
    WebAPICommand,
)
from pyasic.rpc.antminer import AntminerRPCAPI
from pyasic.ssh.antminer import AntminerModernSSH
from pyasic.web.antminer import AntminerModernWebAPI, AntminerOldWebAPI

ANTMINER_MODERN_DATA_LOC = DataLocations(
    **{
        str(DataOptions.MAC): DataFunction(
            "_get_mac",
            [WebAPICommand("web_get_system_info", "get_system_info")],
        ),
        str(DataOptions.API_VERSION): DataFunction(
            "_get_api_ver",
            [RPCAPICommand("rpc_version", "version")],
        ),
        str(DataOptions.FW_VERSION): DataFunction(
            "_get_fw_ver",
            [RPCAPICommand("rpc_version", "version")],
        ),
        str(DataOptions.HOSTNAME): DataFunction(
            "_get_hostname",
            [WebAPICommand("web_get_system_info", "get_system_info")],
        ),
        str(DataOptions.HASHRATE): DataFunction(
            "_get_hashrate",
            [RPCAPICommand("rpc_summary", "summary")],
        ),
        str(DataOptions.EXPECTED_HASHRATE): DataFunction(
            "_get_expected_hashrate",
            [RPCAPICommand("rpc_stats", "stats")],
        ),
        str(DataOptions.FANS): DataFunction(
            "_get_fans",
            [RPCAPICommand("rpc_stats", "stats")],
        ),
        str(DataOptions.ERRORS): DataFunction(
            "_get_errors",
            [WebAPICommand("web_summary", "summary")],
        ),
        str(DataOptions.FAULT_LIGHT): DataFunction(
            "_get_fault_light",
            [WebAPICommand("web_get_blink_status", "get_blink_status")],
        ),
        str(DataOptions.HASHBOARDS): DataFunction(
            "_get_hashboards",
            [],
        ),
        str(DataOptions.IS_MINING): DataFunction(
            "_is_mining",
            [WebAPICommand("web_get_conf", "get_miner_conf")],
        ),
        str(DataOptions.IS_SLEEP): DataFunction(
            "_is_sleep",
            [],
        ),
        str(DataOptions.UPTIME): DataFunction(
            "_get_uptime",
            [RPCAPICommand("rpc_stats", "stats")],
        ),
        str(DataOptions.POOLS): DataFunction(
            "_get_pools",
            [RPCAPICommand("rpc_pools", "pools")],
        ),
    }
)


class AntminerModern(BMMiner):
    """Handler for AntMiners with the modern web interface, such as S19"""

    _web_cls = AntminerModernWebAPI
    web: AntminerModernWebAPI

    _rpc_cls = AntminerRPCAPI
    rpc: AntminerRPCAPI

    _ssh_cls = AntminerModernSSH
    ssh: AntminerModernSSH

    data_locations = ANTMINER_MODERN_DATA_LOC

    supports_shutdown = True
    supports_power_modes = True

    async def get_config(self) -> MinerConfig:
        data = await self.web.get_miner_conf()
        if data:
            self.config = MinerConfig.from_am_modern(data)
        return self.config

    async def send_config(self, config: MinerConfig, user_suffix: str = None) -> None:
        self.config = config
        await self.web.set_miner_conf(config.as_am_modern(user_suffix=user_suffix))
        # if data:
        #     if data.get("code") == "M000":
        #         return
        #
        # for i in range(7):
        #     data = await self.get_config()
        #     if data == self.config:
        #         break
        #     await asyncio.sleep(1)

    async def upgrade_firmware(self, file: Path, keep_settings: bool = True) -> str:
        """
        Upgrade the firmware of the AntMiner device.

        Args:
            file (Path): Path to the firmware file.
            keep_settings (bool): Whether to keep the current settings after the update.

        Returns:
            str: Result of the upgrade process.
        """
        if not file:
            raise ValueError("File location must be provided for firmware upgrade.")

        try:
            result = await self.web.update_firmware(
                file=file, keep_settings=keep_settings
            )

            if result.get("success"):
                logging.info(
                    "Firmware upgrade process completed successfully for AntMiner."
                )
                return "Firmware upgrade completed successfully."
            else:
                error_message = result.get("message", "Unknown error")
                logging.error(f"Firmware upgrade failed. Response: {error_message}")
                return f"Firmware upgrade failed. Response: {error_message}"
        except Exception as e:
            logging.error(
                f"An error occurred during the firmware upgrade process: {e}",
                exc_info=True,
            )
            raise

    async def fault_light_on(self) -> bool:
        data = await self.web.blink(blink=True)
        if data:
            if data.get("code") == "B000":
                self.light = True
        return self.light

    async def fault_light_off(self) -> bool:
        data = await self.web.blink(blink=False)
        if data:
            if data.get("code") == "B100":
                self.light = False
        return self.light

    async def reboot(self) -> bool:
        data = await self.web.reboot()
        if data:
            return True
        return False

    async def update_pwd(self, cur_pwd: str, new_pwd: str) -> bool:
        data = await self.web.update_pwd(cur_pwd=cur_pwd, new_pwd=new_pwd)
        if data:
            if data.get("code") == "P000":
                return True
        return False

    async def stop_mining(self) -> bool:
        cfg = await self.get_config()
        cfg.mining_mode = MiningModeConfig.sleep()
        await self.send_config(cfg)
        return True

    async def resume_mining(self) -> bool:
        cfg = await self.get_config()
        cfg.mining_mode = MiningModeConfig.normal()
        await self.send_config(cfg)
        return True

    async def _get_hostname(self, web_get_system_info: dict = None) -> Optional[str]:
        if web_get_system_info is None:
            try:
                web_get_system_info = await self.web.get_system_info()
            except APIError:
                pass

        if web_get_system_info is not None:
            try:
                return web_get_system_info["hostname"]
            except KeyError:
                pass

    async def _get_mac(self, web_get_system_info: dict = None) -> Optional[str]:
        if web_get_system_info is None:
            try:
                web_get_system_info = await self.web.get_system_info()
            except APIError:
                pass

        if web_get_system_info is not None:
            try:
                return web_get_system_info["macaddr"]
            except KeyError:
                pass

        try:
            data = await self.web.get_network_info()
            if data:
                return data["macaddr"]
        except KeyError:
            pass

    async def _get_errors(self, web_summary: dict = None) -> List[MinerErrorData]:
        if web_summary is None:
            try:
                web_summary = await self.web.summary()
            except APIError:
                pass

        errors = []
        if web_summary is not None:
            try:
                for item in web_summary["SUMMARY"][0]["status"]:
                    try:
                        if not item["status"] == "s":
                            errors.append(X19Error(error_message=item["msg"]))
                    except KeyError:
                        continue
            except LookupError:
                pass
        return errors

    async def _get_hashboards(self) -> List[HashBoard]:
        boards_list = []
        try:
            rpc_stats = await self.rpc.stats(new_api=True)
        except APIError:
            # Если данные не получены, возвращаем пустой список
            return boards_list

        if not rpc_stats:
            return boards_list

        try:
            # Извлекаем информацию по платам из цепочки
            chain = rpc_stats.get("STATS", [])[0].get("chain", [])
            for board in chain:
                # Если по каким-то причинам отсутствует индекс – пропускаем запись
                if "index" not in board:
                    continue

                # Создаём базовый объект hashboard с указанным индексом и ожидаемым числом чипов
                hb = HashBoard(
                    slot=board["index"],
                    expected_chips=self.expected_chips,
                    missing=True  # будем помечать как "не найденную" до успешного заполнения данных
                )

                # Заполняем hashrate, если доступен
                if "rate_real" in board and board["rate_real"] is not None:
                    hb.hashrate = self.algo.hashrate(
                        rate=board["rate_real"], unit=self.algo.unit.GH
                    ).into(self.algo.unit.default)
<<<<<<< HEAD

                # Заполняем число ASIC'ов (чипов), если данные есть
                if "asic_num" in board and board["asic_num"] is not None:
                    hb.chips = board["asic_num"]

                # Температура PCB (если присутствуют ненулевые значения)
                temp_pcb = board.get("temp_pcb")
                if temp_pcb:
                    valid_temps = [temp for temp in temp_pcb if temp != 0]
                    if valid_temps:
                        hb.temp = sum(valid_temps) / len(valid_temps)

                # Температура чипов (если присутствуют ненулевые значения)
                temp_chip = board.get("temp_chip")
                if temp_chip:
                    valid_chip_temps = [temp for temp in temp_chip if temp != 0]
                    if valid_chip_temps:
                        hb.chip_temp = sum(valid_chip_temps) / len(valid_chip_temps)

                # Серийный номер, если он присутствует
                if "sn" in board:
                    hb.serial_number = board["sn"]

                # Если хотя бы одно из ключевых полей получено (например, hashrate или chips),
                # считаем, что данные по плате имеются, и помечаем, что плата не отсутствует.
                if hb.hashrate is not None or hb.chips is not None:
                    hb.missing = False

                # Добавляем плату в список только если данные получены (т.е. плата не помечена как missing)
                if not hb.missing:
                    boards_list.append(hb)
        except Exception:
            # При ошибке обработки возвращаем те платы, которые уже удалось собрать
            return boards_list

        return boards_list
=======
                    hashboards[board["index"]].chips = board["asic_num"]

                    if "S21+ Hyd" in self.model:
                        hashboards[board["index"]].inlet_temp = board["temp_pcb"][0]
                        hashboards[board["index"]].outlet_temp = board["temp_pcb"][2]
                        hashboards[board["index"]].chip_temp = board["temp_pic"][0]
                        board_temp_data = list(
                            filter(
                                lambda x: not x == 0,
                                [
                                    board["temp_pic"][1],
                                    board["temp_pic"][2],
                                    board["temp_pic"][3],
                                    board["temp_pcb"][1],
                                    board["temp_pcb"][3],
                                ],
                            )
                        )
                        hashboards[board["index"]].temp = (
                            sum(board_temp_data) / len(board_temp_data)
                            if len(board_temp_data) > 0
                            else 0
                        )

                    else:
                        board_temp_data = list(
                            filter(lambda x: not x == 0, board["temp_pcb"])
                        )
                        hashboards[board["index"]].temp = (
                            sum(board_temp_data) / len(board_temp_data)
                            if len(board_temp_data) > 0
                            else 0
                        )
                        chip_temp_data = list(
                            filter(lambda x: not x == 0, board["temp_chip"])
                        )
                        hashboards[board["index"]].chip_temp = (
                            sum(chip_temp_data) / len(chip_temp_data)
                            if len(chip_temp_data) > 0
                            else 0
                        )

                    hashboards[board["index"]].serial_number = board["sn"]
                    hashboards[board["index"]].missing = False
            except LookupError:
                pass
        return hashboards
>>>>>>> b4687f18

    async def _get_fault_light(
        self, web_get_blink_status: dict = None
    ) -> Optional[bool]:
        if self.light:
            return self.light

        if web_get_blink_status is None:
            try:
                web_get_blink_status = await self.web.get_blink_status()
            except APIError:
                pass

        if web_get_blink_status is not None:
            try:
                self.light = web_get_blink_status["blink"]
            except KeyError:
                pass
        return self.light

    async def _get_expected_hashrate(
        self, rpc_stats: dict = None
    ) -> Optional[AlgoHashRate]:
        if rpc_stats is None:
            try:
                rpc_stats = await self.rpc.stats()
            except APIError:
                pass

        if rpc_stats is not None:
            try:
                expected_rate = rpc_stats["STATS"][1]["total_rateideal"]
                try:
                    rate_unit = rpc_stats["STATS"][1]["rate_unit"]
                except KeyError:
                    rate_unit = "GH"
                return self.algo.hashrate(
                    rate=float(expected_rate), unit=self.algo.unit.from_str(rate_unit)
                ).into(self.algo.unit.default)
            except LookupError:
                pass

    async def set_static_ip(
        self,
        ip: str,
        dns: str,
        gateway: str,
        subnet_mask: str = "255.255.255.0",
        hostname: str = None,
    ):
        if not hostname:
            hostname = await self.get_hostname()
        await self.web.set_network_conf(
            ip=ip,
            dns=dns,
            gateway=gateway,
            subnet_mask=subnet_mask,
            hostname=hostname,
            protocol=2,
        )

    async def set_dhcp(self, hostname: str = None):
        if not hostname:
            hostname = await self.get_hostname()
        await self.web.set_network_conf(
            ip="", dns="", gateway="", subnet_mask="", hostname=hostname, protocol=1
        )

    async def set_hostname(self, hostname: str):
        cfg = await self.web.get_network_info()
        dns = cfg["conf_dnsservers"]
        gateway = cfg["conf_gateway"]
        ip = cfg["conf_ipaddress"]
        subnet_mask = cfg["conf_netmask"]
        protocol = 1 if cfg["conf_nettype"] == "DHCP" else 2
        await self.web.set_network_conf(
            ip=ip,
            dns=dns,
            gateway=gateway,
            subnet_mask=subnet_mask,
            hostname=hostname,
            protocol=protocol,
        )

    async def _is_mining(self, web_get_conf: dict = None) -> Optional[bool]:
        if web_get_conf is None:
            try:
                web_get_conf = await self.web.get_miner_conf()
            except APIError:
                pass

        if web_get_conf is not None:
            try:
                if str(web_get_conf["bitmain-work-mode"]).isdigit():
                    return (
                        False if int(web_get_conf["bitmain-work-mode"]) == 1 else True
                    )
                return False
            except LookupError:
                pass

    async def _is_sleep(self, web_get_conf: dict = None) -> Optional[bool]:
        if web_get_conf is None:
            try:
                web_get_conf = await self.web.get_miner_conf()
            except APIError:
                pass

        if web_get_conf is not None:
            try:
                if str(web_get_conf["bitmain-work-mode"]).isdigit():
                    return (
                        True if int(web_get_conf["bitmain-work-mode"]) == 1 else False
                    )
                return False
            except LookupError:
                pass

    async def _get_uptime(self, rpc_stats: dict = None) -> Optional[int]:
        if rpc_stats is None:
            try:
                rpc_stats = await self.rpc.stats()
            except APIError:
                pass

        if rpc_stats is not None:
            try:
                return int(rpc_stats["STATS"][1]["Elapsed"])
            except LookupError:
                pass

    async def _get_pools(self, rpc_pools: dict = None) -> List[PoolMetrics]:
        if rpc_pools is None:
            try:
                rpc_pools = await self.rpc.pools()
            except APIError:
                pass

        pools_data = []
        if rpc_pools is not None:
            try:
                pools = rpc_pools.get("POOLS", [])
                for pool_info in pools:
                    url = pool_info.get("URL")
                    pool_url = PoolUrl.from_str(url) if url else None
                    pool_data = PoolMetrics(
                        accepted=pool_info.get("Accepted"),
                        rejected=pool_info.get("Rejected"),
                        get_failures=pool_info.get("Get Failures"),
                        remote_failures=pool_info.get("Remote Failures"),
                        active=pool_info.get("Stratum Active"),
                        alive=pool_info.get("Status") == "Alive",
                        url=pool_url,
                        user=pool_info.get("User"),
                        index=pool_info.get("POOL"),
                    )
                    pools_data.append(pool_data)
            except LookupError:
                pass
        return pools_data


ANTMINER_OLD_DATA_LOC = DataLocations(
    **{
        str(DataOptions.API_VERSION): DataFunction(
            "_get_api_ver",
            [RPCAPICommand("rpc_version", "version")],
        ),
        str(DataOptions.FW_VERSION): DataFunction(
            "_get_fw_ver",
            [RPCAPICommand("rpc_version", "version")],
        ),
        str(DataOptions.HOSTNAME): DataFunction(
            "_get_hostname",
            [WebAPICommand("web_get_system_info", "get_system_info")],
        ),
        str(DataOptions.HASHRATE): DataFunction(
            "_get_hashrate",
            [RPCAPICommand("rpc_summary", "summary")],
        ),
        str(DataOptions.HASHBOARDS): DataFunction(
            "_get_hashboards",
            [RPCAPICommand("rpc_stats", "stats")],
        ),
        str(DataOptions.FANS): DataFunction(
            "_get_fans",
            [RPCAPICommand("rpc_stats", "stats")],
        ),
        str(DataOptions.FAULT_LIGHT): DataFunction(
            "_get_fault_light",
            [WebAPICommand("web_get_blink_status", "get_blink_status")],
        ),
        str(DataOptions.IS_MINING): DataFunction(
            "_is_mining",
            [WebAPICommand("web_get_conf", "get_miner_conf")],
        ),
        str(DataOptions.IS_SLEEP): DataFunction(
            "_is_sleep",
            [WebAPICommand("web_get_conf", "get_miner_conf")],
        ),
        str(DataOptions.UPTIME): DataFunction(
            "_get_uptime",
            [RPCAPICommand("rpc_stats", "stats")],
        ),
        str(DataOptions.POOLS): DataFunction(
            "_get_pools",
            [RPCAPICommand("rpc_pools", "pools")],
        ),
    }
)


class AntminerOld(CGMiner):
    """Handler for AntMiners with the old web interface, such as S17"""

    _web_cls = AntminerOldWebAPI
    web: AntminerOldWebAPI

    data_locations = ANTMINER_OLD_DATA_LOC

    async def get_config(self) -> MinerConfig:
        data = await self.web.get_miner_conf()
        if data:
            self.config = MinerConfig.from_am_old(data)
        return self.config

    async def send_config(self, config: MinerConfig, user_suffix: str = None) -> None:
        self.config = config
        await self.web.set_miner_conf(config.as_am_old(user_suffix=user_suffix))

    async def _get_mac(self) -> Optional[str]:
        try:
            data = await self.web.get_system_info()
            if data:
                return data["macaddr"]
        except KeyError:
            pass

    async def fault_light_on(self) -> bool:
        # this should time out, after it does do a check
        await self.web.blink(blink=True)
        try:
            data = await self.web.get_blink_status()
            if data:
                if data["isBlinking"]:
                    self.light = True
        except KeyError:
            pass
        return self.light

    async def fault_light_off(self) -> bool:
        await self.web.blink(blink=False)
        try:
            data = await self.web.get_blink_status()
            if data:
                if not data["isBlinking"]:
                    self.light = False
        except KeyError:
            pass
        return self.light

    async def reboot(self) -> bool:
        data = await self.web.reboot()
        if data:
            return True
        return False

    async def _get_fault_light(
        self, web_get_blink_status: dict = None
    ) -> Optional[bool]:
        if self.light:
            return self.light

        if web_get_blink_status is None:
            try:
                web_get_blink_status = await self.web.get_blink_status()
            except APIError:
                pass

        if web_get_blink_status is not None:
            try:
                self.light = web_get_blink_status["isBlinking"]
            except KeyError:
                pass
        return self.light

    async def _get_hostname(self, web_get_system_info: dict = None) -> Optional[str]:
        if web_get_system_info is None:
            try:
                web_get_system_info = await self.web.get_system_info()
            except APIError:
                pass

        if web_get_system_info is not None:
            try:
                return web_get_system_info["hostname"]
            except KeyError:
                pass

    async def _get_fans(self, rpc_stats: dict = None) -> List[Fan]:
        if rpc_stats is None:
            try:
                rpc_stats = await self.rpc.stats()
            except APIError:
                pass

        fans_data = [Fan() for _ in range(self.expected_fans)]
        if rpc_stats is not None:
            try:
                fan_offset = -1

                for fan_num in range(1, 8, 4):
                    for _f_num in range(4):
                        f = rpc_stats["STATS"][1].get(f"fan{fan_num + _f_num}")
                        if f and not f == 0 and fan_offset == -1:
                            fan_offset = fan_num + 2
                if fan_offset == -1:
                    fan_offset = 3

                for fan in range(self.expected_fans):
                    fans_data[fan].speed = rpc_stats["STATS"][1].get(
                        f"fan{fan_offset+fan}", 0
                    )
            except LookupError:
                pass
        return fans_data

    async def _get_hashboards(self, rpc_stats: dict = None) -> List[HashBoard]:
        hashboards = []

        if rpc_stats is None:
            try:
                rpc_stats = await self.rpc.stats()
            except APIError:
                pass

        if rpc_stats is not None:
            try:
                board_offset = -1
                boards = rpc_stats["STATS"]
                if len(boards) > 1:
                    for board_num in range(1, 16, 5):
                        for _b_num in range(5):
                            b = boards[1].get(f"chain_acn{board_num + _b_num}")

                            if b and not b == 0 and board_offset == -1:
                                board_offset = board_num
                    if board_offset == -1:
                        board_offset = 1

                    for i in range(
                        board_offset, board_offset + self.expected_hashboards
                    ):
                        hashboard = HashBoard(
                            slot=i - board_offset, expected_chips=self.expected_chips
                        )

                        chip_temp = boards[1].get(f"temp{i}")
                        if chip_temp:
                            hashboard.chip_temp = round(chip_temp)

                        temp = boards[1].get(f"temp2_{i}")
                        if temp:
                            hashboard.temp = round(temp)

                        hashrate = boards[1].get(f"chain_rate{i}")
                        if hashrate:
                            hashboard.hashrate = self.algo.hashrate(
                                rate=float(hashrate), unit=self.algo.unit.GH
                            ).into(self.algo.unit.default)

                        chips = boards[1].get(f"chain_acn{i}")
                        if chips:
                            hashboard.chips = chips
                            hashboard.missing = False
                        if (not chips) or (not chips > 0):
                            hashboard.missing = True
                        hashboards.append(hashboard)
            except LookupError:
                return [
                    HashBoard(slot=i, expected_chips=self.expected_chips)
                    for i in range(self.expected_hashboards)
                ]

        return hashboards

    async def _is_mining(self, web_get_conf: dict = None) -> Optional[bool]:
        if web_get_conf is None:
            try:
                web_get_conf = await self.web.get_miner_conf()
            except APIError:
                pass

        if web_get_conf is not None:
            try:
                return False if int(web_get_conf["bitmain-work-mode"]) == 1 else True
            except LookupError:
                pass

        rpc_summary = None
        try:
            rpc_summary = await self.rpc.summary()
        except APIError:
            pass

        if rpc_summary is not None:
            if not rpc_summary == {}:
                return True
            else:
                return False

    async def _is_sleep(self, web_get_conf: dict = None) -> bool:
        """
        Определяет, находится ли майнер в режиме "sleep" на основе параметра "bitmain-work-mode".

        Если значение "bitmain-work-mode" равно 1, возвращается True, иначе False.
        В случае ошибки получения конфигурации или отсутствия нужного ключа возвращается False.

        :param web_get_conf: (необязательный) словарь с конфигурацией майнера.
        :return: True, если режим равен 1, иначе False.
        """
        # if web_get_conf is None:
        #     try:
        #         web_get_conf = await self.web.get_miner_conf()
        #     except APIError:
        #         return False
        #
        # try:
        #     mode_str = str(web_get_conf["bitmain-work-mode"])
        #     if mode_str.isdigit():
        #         mode = int(mode_str)
        #         return True if mode == "1" else False
        #     return False
        # except (KeyError, LookupError, ValueError):
        #     return False
        return True

    async def _get_uptime(self, rpc_stats: dict = None) -> Optional[int]:
        if rpc_stats is None:
            try:
                rpc_stats = await self.rpc.stats()
            except APIError:
                pass

        if rpc_stats is not None:
            try:
                return int(rpc_stats["STATS"][1]["Elapsed"])
            except LookupError:
                pass<|MERGE_RESOLUTION|>--- conflicted
+++ resolved
@@ -263,122 +263,76 @@
         return errors
 
     async def _get_hashboards(self) -> List[HashBoard]:
-        boards_list = []
+        boards_list: List[HashBoard] = []
         try:
             rpc_stats = await self.rpc.stats(new_api=True)
         except APIError:
-            # Если данные не получены, возвращаем пустой список
             return boards_list
 
-        if not rpc_stats:
-            return boards_list
-
-        try:
-            # Извлекаем информацию по платам из цепочки
-            chain = rpc_stats.get("STATS", [])[0].get("chain", [])
-            for board in chain:
-                # Если по каким-то причинам отсутствует индекс – пропускаем запись
-                if "index" not in board:
-                    continue
-
-                # Создаём базовый объект hashboard с указанным индексом и ожидаемым числом чипов
-                hb = HashBoard(
-                    slot=board["index"],
-                    expected_chips=self.expected_chips,
-                    missing=True  # будем помечать как "не найденную" до успешного заполнения данных
-                )
-
-                # Заполняем hashrate, если доступен
-                if "rate_real" in board and board["rate_real"] is not None:
-                    hb.hashrate = self.algo.hashrate(
-                        rate=board["rate_real"], unit=self.algo.unit.GH
-                    ).into(self.algo.unit.default)
-<<<<<<< HEAD
-
-                # Заполняем число ASIC'ов (чипов), если данные есть
-                if "asic_num" in board and board["asic_num"] is not None:
-                    hb.chips = board["asic_num"]
-
-                # Температура PCB (если присутствуют ненулевые значения)
-                temp_pcb = board.get("temp_pcb")
-                if temp_pcb:
-                    valid_temps = [temp for temp in temp_pcb if temp != 0]
-                    if valid_temps:
-                        hb.temp = sum(valid_temps) / len(valid_temps)
-
-                # Температура чипов (если присутствуют ненулевые значения)
-                temp_chip = board.get("temp_chip")
-                if temp_chip:
-                    valid_chip_temps = [temp for temp in temp_chip if temp != 0]
-                    if valid_chip_temps:
-                        hb.chip_temp = sum(valid_chip_temps) / len(valid_chip_temps)
-
-                # Серийный номер, если он присутствует
-                if "sn" in board:
-                    hb.serial_number = board["sn"]
-
-                # Если хотя бы одно из ключевых полей получено (например, hashrate или chips),
-                # считаем, что данные по плате имеются, и помечаем, что плата не отсутствует.
-                if hb.hashrate is not None or hb.chips is not None:
-                    hb.missing = False
-
-                # Добавляем плату в список только если данные получены (т.е. плата не помечена как missing)
-                if not hb.missing:
-                    boards_list.append(hb)
-        except Exception:
-            # При ошибке обработки возвращаем те платы, которые уже удалось собрать
-            return boards_list
+        chain = rpc_stats.get("STATS", [])[0].get("chain", [])
+        for board in chain:
+            if "index" not in board:
+                continue
+
+            # Создаём плату с флагом missing=True по умолчанию
+            hb = HashBoard(
+                slot=board["index"],
+                expected_chips=self.expected_chips,
+                missing=True
+            )
+
+            # Hashrate
+            rate_real = board.get("rate_real")
+            if rate_real is not None:
+                hb.hashrate = self.algo.hashrate(
+                    rate=rate_real, unit=self.algo.unit.GH
+                ).into(self.algo.unit.default)
+
+            # Количество чипов
+            asic_num = board.get("asic_num")
+            if asic_num is not None:
+                hb.chips = asic_num
+
+            # Температуры
+            temp_pcb = board.get("temp_pcb") or []
+            temp_chip = board.get("temp_chip") or []
+
+            if "S21+ Hyd" in getattr(self, "model", ""):
+                # Для S21+ Hyd — отдельные inlet/outlet и chip_temp
+                if len(temp_pcb) >= 3:
+                    hb.inlet_temp = temp_pcb[0]
+                    hb.outlet_temp = temp_pcb[2]
+                # Предполагаем, что поле temp_pic есть в данных
+                pic = board.get("temp_pic") or []
+                if pic:
+                    hb.chip_temp = pic[0]
+                # Собираем остальные для общей temp
+                extras = [v for v in (pic[1:] + temp_pcb[1:4]) if v]
+                if extras:
+                    hb.temp = sum(extras) / len(extras)
+            else:
+                # Обычный расчёт — усредняем непустые PCB и CHIP
+                pcb_vals = [v for v in temp_pcb if v]
+                if pcb_vals:
+                    hb.temp = sum(pcb_vals) / len(pcb_vals)
+                chip_vals = [v for v in temp_chip if v]
+                if chip_vals:
+                    hb.chip_temp = sum(chip_vals) / len(chip_vals)
+
+            # Серийный номер
+            serial = board.get("sn")
+            if serial:
+                hb.serial_number = serial
+
+            # Если хоть одна метрика установлена — плата есть
+            if hb.hashrate is not None or hb.chips is not None:
+                hb.missing = False
+
+            if not hb.missing:
+                boards_list.append(hb)
 
         return boards_list
-=======
-                    hashboards[board["index"]].chips = board["asic_num"]
-
-                    if "S21+ Hyd" in self.model:
-                        hashboards[board["index"]].inlet_temp = board["temp_pcb"][0]
-                        hashboards[board["index"]].outlet_temp = board["temp_pcb"][2]
-                        hashboards[board["index"]].chip_temp = board["temp_pic"][0]
-                        board_temp_data = list(
-                            filter(
-                                lambda x: not x == 0,
-                                [
-                                    board["temp_pic"][1],
-                                    board["temp_pic"][2],
-                                    board["temp_pic"][3],
-                                    board["temp_pcb"][1],
-                                    board["temp_pcb"][3],
-                                ],
-                            )
-                        )
-                        hashboards[board["index"]].temp = (
-                            sum(board_temp_data) / len(board_temp_data)
-                            if len(board_temp_data) > 0
-                            else 0
-                        )
-
-                    else:
-                        board_temp_data = list(
-                            filter(lambda x: not x == 0, board["temp_pcb"])
-                        )
-                        hashboards[board["index"]].temp = (
-                            sum(board_temp_data) / len(board_temp_data)
-                            if len(board_temp_data) > 0
-                            else 0
-                        )
-                        chip_temp_data = list(
-                            filter(lambda x: not x == 0, board["temp_chip"])
-                        )
-                        hashboards[board["index"]].chip_temp = (
-                            sum(chip_temp_data) / len(chip_temp_data)
-                            if len(chip_temp_data) > 0
-                            else 0
-                        )
-
-                    hashboards[board["index"]].serial_number = board["sn"]
-                    hashboards[board["index"]].missing = False
-            except LookupError:
-                pass
-        return hashboards
->>>>>>> b4687f18
+
 
     async def _get_fault_light(
         self, web_get_blink_status: dict = None
