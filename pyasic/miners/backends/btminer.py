# ------------------------------------------------------------------------------
#  Copyright 2022 Upstream Data Inc                                            -
#                                                                              -
#  Licensed under the Apache License, Version 2.0 (the "License");             -
#  you may not use this file except in compliance with the License.            -
#  You may obtain a copy of the License at                                     -
#                                                                              -
#      http://www.apache.org/licenses/LICENSE-2.0                              -
#                                                                              -
#  Unless required by applicable law or agreed to in writing, software         -
#  distributed under the License is distributed on an "AS IS" BASIS,           -
#  WITHOUT WARRANTIES OR CONDITIONS OF ANY KIND, either express or implied.    -
#  See the License for the specific language governing permissions and         -
#  limitations under the License.                                              -
# ------------------------------------------------------------------------------

import logging
from typing import List, Optional

from pyasic.API.btminer import BTMinerAPI
from pyasic.config import MinerConfig, MiningModeConfig
from pyasic.data import Fan, HashBoard
from pyasic.data.error_codes import MinerErrorData, WhatsminerError
from pyasic.errors import APIError
from pyasic.miners.base import (
    BaseMiner,
    DataFunction,
    DataLocations,
    DataOptions,
    RPCAPICommand,
)

BTMINER_DATA_LOC = DataLocations(
    **{
        str(DataOptions.MAC): DataFunction(
            "_get_mac",
            [
                RPCAPICommand("api_summary", "summary"),
                RPCAPICommand("api_get_miner_info", "get_miner_info"),
            ],
        ),
        str(DataOptions.API_VERSION): DataFunction(
            "_get_api_ver", [RPCAPICommand("api_get_version", "get_version")]
        ),
        str(DataOptions.FW_VERSION): DataFunction(
            "_get_fw_ver",
            [
                RPCAPICommand("api_get_version", "get_version"),
                RPCAPICommand("api_summary", "summary"),
            ],
        ),
        str(DataOptions.HOSTNAME): DataFunction(
            "_get_hostname", [RPCAPICommand("api_get_miner_info", "get_miner_info")]
        ),
        str(DataOptions.HASHRATE): DataFunction(
            "_get_hashrate", [RPCAPICommand("api_summary", "summary")]
        ),
        str(DataOptions.EXPECTED_HASHRATE): DataFunction(
            "_get_expected_hashrate", [RPCAPICommand("api_summary", "summary")]
        ),
        str(DataOptions.HASHBOARDS): DataFunction(
            "_get_hashboards", [RPCAPICommand("api_devs", "devs")]
        ),
        str(DataOptions.ENVIRONMENT_TEMP): DataFunction(
            "_get_env_temp", [RPCAPICommand("api_summary", "summary")]
        ),
        str(DataOptions.WATTAGE): DataFunction(
            "_get_wattage", [RPCAPICommand("api_summary", "summary")]
        ),
        str(DataOptions.WATTAGE_LIMIT): DataFunction(
            "_get_wattage_limit", [RPCAPICommand("api_summary", "summary")]
        ),
        str(DataOptions.FANS): DataFunction(
            "_get_fans",
            [
                RPCAPICommand("api_summary", "summary"),
                RPCAPICommand("api_get_psu", "get_psu"),
            ],
        ),
        str(DataOptions.FAN_PSU): DataFunction(
            "_get_fan_psu",
            [
                RPCAPICommand("api_summary", "summary"),
                RPCAPICommand("api_get_psu", "get_psu"),
            ],
        ),
        str(DataOptions.ERRORS): DataFunction(
            "_get_errors",
            [
                RPCAPICommand("api_get_error_code", "get_error_code"),
                RPCAPICommand("api_summary", "summary"),
            ],
        ),
        str(DataOptions.FAULT_LIGHT): DataFunction(
            "_get_fault_light",
            [RPCAPICommand("api_get_miner_info", "get_miner_info")],
        ),
        str(DataOptions.IS_MINING): DataFunction(
            "_is_mining", [RPCAPICommand("api_status", "status")]
        ),
        str(DataOptions.UPTIME): DataFunction(
            "_get_uptime", [RPCAPICommand("api_summary", "summary")]
        ),
        str(DataOptions.CONFIG): DataFunction("get_config"),
    }
)


class BTMiner(BaseMiner):
    def __init__(self, ip: str, api_ver: str = "0.0.0") -> None:
        super().__init__(ip)
        # interfaces
        self.api = BTMinerAPI(ip, api_ver)

        # static data
        self.api_type = "BTMiner"
        # data gathering locations
        self.data_locations = BTMINER_DATA_LOC
        # autotuning/shutdown support
        self.supports_shutdown = True

        # data storage
        self.api_ver = api_ver

    async def _reset_api_pwd_to_admin(self, pwd: str):
        try:
            data = await self.api.update_pwd(pwd, "admin")
        except APIError:
            return False
        if data:
            if "Code" in data.keys():
                if data["Code"] == 131:
                    return True
        return False

    async def fault_light_off(self) -> bool:
        try:
            data = await self.api.set_led(auto=True)
        except APIError:
            return False
        if data:
            if "Code" in data.keys():
                if data["Code"] == 131:
                    self.light = False
                    return True
        return False

    async def fault_light_on(self) -> bool:
        try:
            data = await self.api.set_led(auto=False)
            await self.api.set_led(
                auto=False, color="green", start=0, period=1, duration=0
            )
        except APIError:
            return False
        if data:
            if "Code" in data.keys():
                if data["Code"] == 131:
                    self.light = True
                    return True
        return False

    async def reboot(self) -> bool:
        try:
            data = await self.api.reboot()
        except APIError:
            return False
        if data.get("Msg"):
            if data["Msg"] == "API command OK":
                return True
        return False

    async def restart_backend(self) -> bool:
        try:
            data = await self.api.restart()
        except APIError:
            return False
        if data.get("Msg"):
            if data["Msg"] == "API command OK":
                return True
        return False

    async def stop_mining(self) -> bool:
        try:
            data = await self.api.power_off(respbefore=True)
        except APIError:
            return False
        if data.get("Msg"):
            if data["Msg"] == "API command OK":
                return True
        return False

    async def resume_mining(self) -> bool:
        try:
            data = await self.api.power_on()
        except APIError:
            return False
        if data.get("Msg"):
            if data["Msg"] == "API command OK":
                return True
        return False

    async def send_config(self, config: MinerConfig, user_suffix: str = None) -> None:
        self.config = config

        conf = config.as_wm(user_suffix=user_suffix)
        pools_conf = conf["pools"]

        try:
            await self.api.update_pools(**pools_conf)

            if conf["mode"] == "normal":
                await self.api.set_normal_power()
            elif conf["mode"] == "high":
                await self.api.set_high_power()
            elif conf["mode"] == "low":
                await self.api.set_low_power()
            elif conf["mode"] == "power_tuning":
                await self.api.adjust_power_limit(conf["power_tuning"]["wattage"])
        except APIError:
            # cannot update, no API access usually
            pass

    async def get_config(self) -> MinerConfig:
        pools = None
        summary = None
        status = None
        try:
            data = await self.api.multicommand("pools", "summary", "status")
            pools = data["pools"][0]
            summary = data["summary"][0]
            status = data["status"][0]
        except APIError as e:
            logging.warning(e)
        except LookupError:
            pass

        if pools is not None:
            cfg = MinerConfig.from_api(pools)
        else:
            cfg = MinerConfig()

        is_mining = await self._is_mining(status)
        if not is_mining:
            cfg.mining_mode = MiningModeConfig.sleep()
            return cfg

        if summary is not None:
            mining_mode = None
            try:
                mining_mode = summary["SUMMARY"][0]["Power Mode"]
            except LookupError:
                pass

            if mining_mode == "High":
                cfg.mining_mode = MiningModeConfig.high()
                return cfg
            elif mining_mode == "Low":
                cfg.mining_mode = MiningModeConfig.low()
                return cfg
            try:
                power_lim = summary["SUMMARY"][0]["Power Limit"]
            except LookupError:
                power_lim = None

            if power_lim is None:
                cfg.mining_mode = MiningModeConfig.normal()
                return cfg

            cfg.mining_mode = MiningModeConfig.power_tuning(power_lim)
            self.config = cfg
            return self.config

    async def set_power_limit(self, wattage: int) -> bool:
        try:
            await self.api.adjust_power_limit(wattage)
        except Exception as e:
            logging.warning(f"{self} set_power_limit: {e}")
            return False
        else:
            return True

    ##################################################
    ### DATA GATHERING FUNCTIONS (get_{some_data}) ###
    ##################################################

    async def _get_mac(
        self, api_summary: dict = None, api_get_miner_info: dict = None
    ) -> Optional[str]:
        if not api_get_miner_info:
            try:
                api_get_miner_info = await self.api.get_miner_info()
            except APIError:
                pass

        if api_get_miner_info:
            try:
                mac = api_get_miner_info["Msg"]["mac"]
                return str(mac).upper()
            except KeyError:
                pass

        if not api_summary:
            try:
                api_summary = await self.api.summary()
            except APIError:
                pass

        if api_summary:
            try:
                mac = api_summary["SUMMARY"][0]["MAC"]
                return str(mac).upper()
            except LookupError:
                pass

    async def _get_api_ver(self, api_get_version: dict = None) -> Optional[str]:
        if not api_get_version:
            try:
                api_get_version = await self.api.get_version()
            except APIError:
                pass

        if api_get_version:
            if "Code" in api_get_version.keys():
                if api_get_version["Code"] == 131:
                    try:
                        api_ver = api_get_version["Msg"]
                        if not isinstance(api_ver, str):
                            api_ver = api_ver["api_ver"]
                        self.api_ver = api_ver.replace("whatsminer v", "")
                    except (KeyError, TypeError):
                        pass
                    else:
                        self.api.api_ver = self.api_ver
                        return self.api_ver

        return self.api_ver

    async def _get_fw_ver(
        self, api_get_version: dict = None, api_summary: dict = None
    ) -> Optional[str]:
        if not api_get_version:
            try:
                api_get_version = await self.api.get_version()
            except APIError:
                pass

        if api_get_version:
            if "Code" in api_get_version.keys():
                if api_get_version["Code"] == 131:
                    try:
                        self.fw_ver = api_get_version["Msg"]["fw_ver"]
                    except (KeyError, TypeError):
                        pass
                    else:
                        return self.fw_ver

        if not api_summary:
            try:
                api_summary = await self.api.summary()
            except APIError:
                pass

        if api_summary:
            try:
                self.fw_ver = api_summary["SUMMARY"][0]["Firmware Version"].replace(
                    "'", ""
                )
            except LookupError:
                pass

        return self.fw_ver

    async def _get_hostname(self, api_get_miner_info: dict = None) -> Optional[str]:
        hostname = None
        if not api_get_miner_info:
            try:
                api_get_miner_info = await self.api.get_miner_info()
            except APIError:
                return None  # only one way to get this

        if api_get_miner_info:
            try:
                hostname = api_get_miner_info["Msg"]["hostname"]
            except KeyError:
                return None

        return hostname

    async def _get_hashrate(self, api_summary: dict = None) -> Optional[float]:
        # get hr from API
        if not api_summary:
            try:
                api_summary = await self.api.summary()
            except APIError:
                pass

        if api_summary:
            try:
                return round(float(api_summary["SUMMARY"][0]["MHS 1m"] / 1000000), 2)
            except LookupError:
                pass

    async def _get_hashboards(self, api_devs: dict = None) -> List[HashBoard]:
        hashboards = [
            HashBoard(slot=i, expected_chips=self.expected_chips)
            for i in range(self.expected_hashboards)
        ]

        if not api_devs:
            try:
                api_devs = await self.api.devs()
            except APIError:
                pass

        if api_devs:
            try:
                for board in api_devs["DEVS"]:
                    if len(hashboards) < board["ASC"] + 1:
                        hashboards.append(
                            HashBoard(
                                slot=board["ASC"], expected_chips=self.expected_chips
                            )
                        )
                        self.expected_hashboards += 1
                    hashboards[board["ASC"]].chip_temp = round(board["Chip Temp Avg"])
                    hashboards[board["ASC"]].temp = round(board["Temperature"])
                    hashboards[board["ASC"]].hashrate = round(
                        float(board["MHS 1m"] / 1000000), 2
                    )
                    hashboards[board["ASC"]].chips = board["Effective Chips"]
                    hashboards[board["ASC"]].serial_number = board["PCB SN"]
                    hashboards[board["ASC"]].missing = False
            except LookupError:
                pass

        return hashboards

    async def _get_env_temp(self, api_summary: dict = None) -> Optional[float]:
        if not api_summary:
            try:
                api_summary = await self.api.summary()
            except APIError:
                pass

        if api_summary:
            try:
                return api_summary["SUMMARY"][0]["Env Temp"]
            except LookupError:
                pass

    async def _get_wattage(self, api_summary: dict = None) -> Optional[int]:
        if not api_summary:
            try:
                api_summary = await self.api.summary()
            except APIError:
                pass

        if api_summary:
            try:
                wattage = api_summary["SUMMARY"][0]["Power"]
                return wattage if not wattage == -1 else None
            except LookupError:
                pass

    async def _get_wattage_limit(self, api_summary: dict = None) -> Optional[int]:
        if not api_summary:
            try:
                api_summary = await self.api.summary()
            except APIError:
                pass

        if api_summary:
            try:
                return api_summary["SUMMARY"][0]["Power Limit"]
            except LookupError:
                pass

    async def _get_fans(
        self, api_summary: dict = None, api_get_psu: dict = None
    ) -> List[Fan]:
        if not api_summary:
            try:
                api_summary = await self.api.summary()
            except APIError:
                pass

        fans = [Fan() for _ in range(self.expected_fans)]
        if api_summary:
            try:
                if self.expected_fans > 0:
                    fans = [
                        Fan(api_summary["SUMMARY"][0].get("Fan Speed In", 0)),
                        Fan(api_summary["SUMMARY"][0].get("Fan Speed Out", 0)),
                    ]
            except LookupError:
                pass

        return fans

    async def _get_fan_psu(
        self, api_summary: dict = None, api_get_psu: dict = None
    ) -> Optional[int]:
        if not api_summary:
            try:
                api_summary = await self.api.summary()
            except APIError:
                pass

        if api_summary:
            try:
                return int(api_summary["SUMMARY"][0]["Power Fanspeed"])
            except LookupError:
                pass

        if not api_get_psu:
            try:
                api_get_psu = await self.api.get_psu()
            except APIError:
                pass

        if api_get_psu:
            try:
                return int(api_get_psu["Msg"]["fan_speed"])
            except (KeyError, TypeError):
                pass

    async def _get_errors(
        self, api_summary: dict = None, api_get_error_code: dict = None
    ) -> List[MinerErrorData]:
        errors = []
        if not api_get_error_code and not api_summary:
            try:
                api_get_error_code = await self.api.get_error_code()
            except APIError:
                pass

        if api_get_error_code:
            for err in api_get_error_code["Msg"]["error_code"]:
                if isinstance(err, dict):
                    for code in err:
                        errors.append(WhatsminerError(error_code=int(code)))
                else:
                    errors.append(WhatsminerError(error_code=int(err)))

        if not api_summary:
            try:
                api_summary = await self.api.summary()
            except APIError:
                pass

        if api_summary:
            try:
                for i in range(api_summary["SUMMARY"][0]["Error Code Count"]):
                    err = api_summary["SUMMARY"][0].get(f"Error Code {i}")
                    if err:
                        errors.append(WhatsminerError(error_code=err))
            except (LookupError, ValueError, TypeError):
                pass
<<<<<<< HEAD

=======
>>>>>>> edaf89c7
        return errors

    async def _get_expected_hashrate(self, api_summary: dict = None):
        if not api_summary:
            try:
                api_summary = await self.api.summary()
            except APIError:
                pass

        if api_summary:
            try:
                expected_hashrate = api_summary["SUMMARY"][0]["Factory GHS"]
                if expected_hashrate:
                    return round(expected_hashrate / 1000, 2)
            except LookupError:
                pass

    async def _get_fault_light(self, api_get_miner_info: dict = None) -> bool:
        if not api_get_miner_info:
            try:
                api_get_miner_info = await self.api.get_miner_info()
            except APIError:
                if not self.light:
                    self.light = False

        if api_get_miner_info:
            try:
                self.light = not (api_get_miner_info["Msg"]["ledstat"] == "auto")
            except KeyError:
                pass

        return self.light if self.light else False

    async def set_static_ip(
        self,
        ip: str,
        dns: str,
        gateway: str,
        subnet_mask: str = "255.255.255.0",
        hostname: str = None,
    ):
        if not hostname:
            hostname = await self.get_hostname()
        await self.api.net_config(
            ip=ip, mask=subnet_mask, dns=dns, gate=gateway, host=hostname, dhcp=False
        )

    async def set_dhcp(self, hostname: str = None):
        if hostname:
            await self.set_hostname(hostname)
        await self.api.net_config()

    async def set_hostname(self, hostname: str):
        await self.api.set_hostname(hostname)

    async def _is_mining(self, api_status: dict = None) -> Optional[bool]:
        if not api_status:
            try:
                api_status = await self.api.status()
            except APIError:
                pass

        if api_status:
            try:
                if api_status["Msg"].get("btmineroff"):
                    try:
                        await self.api.devdetails()
                    except APIError:
                        return False
                    return True
                return True if api_status["Msg"]["mineroff"] == "false" else False
            except LookupError:
                pass

    async def _get_uptime(self, api_summary: dict = None) -> Optional[int]:
        if not api_summary:
            try:
                api_summary = await self.api.summary()
            except APIError:
                pass

        if api_summary:
            try:
                return int(api_summary["SUMMARY"][0]["Elapsed"])
            except LookupError:
                pass<|MERGE_RESOLUTION|>--- conflicted
+++ resolved
@@ -557,10 +557,6 @@
                         errors.append(WhatsminerError(error_code=err))
             except (LookupError, ValueError, TypeError):
                 pass
-<<<<<<< HEAD
-
-=======
->>>>>>> edaf89c7
         return errors
 
     async def _get_expected_hashrate(self, api_summary: dict = None):
