--- conflicted
+++ resolved
@@ -271,11 +271,7 @@
             web_presets = await self.web.autotune_presets()
         except APIError:
             return self.config
-<<<<<<< HEAD
         self.config = MinerConfig.from_vnish(web_settings, web_presets)
-        return self.config
-=======
-        self.config = MinerConfig.from_vnish(web_settings)
         return self.config
 
     async def _get_pools(self, rpc_pools: dict = None) -> List[PoolMetrics]:
@@ -306,5 +302,4 @@
                     pools_data.append(pool_data)
             except LookupError:
                 pass
-        return pools_data
->>>>>>> 077d1d24
+        return pools_data