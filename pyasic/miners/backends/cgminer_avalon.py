# ------------------------------------------------------------------------------
#  Copyright 2022 Upstream Data Inc                                            -
#                                                                              -
#  Licensed under the Apache License, Version 2.0 (the "License");             -
#  you may not use this file except in compliance with the License.            -
#  You may obtain a copy of the License at                                     -
#                                                                              -
#      http://www.apache.org/licenses/LICENSE-2.0                              -
#                                                                              -
#  Unless required by applicable law or agreed to in writing, software         -
#  distributed under the License is distributed on an "AS IS" BASIS,           -
#  WITHOUT WARRANTIES OR CONDITIONS OF ANY KIND, either express or implied.    -
#  See the License for the specific language governing permissions and         -
#  limitations under the License.                                              -
# ------------------------------------------------------------------------------

import re
from typing import List, Optional

from pyasic.config import MinerConfig
from pyasic.data import Fan, HashBoard
from pyasic.data.error_codes import MinerErrorData
from pyasic.errors import APIError
from pyasic.miners.backends import CGMiner
from pyasic.miners.base import DataFunction, DataLocations, DataOptions, RPCAPICommand

AVALON_DATA_LOC = DataLocations(
    **{
        str(DataOptions.MAC): DataFunction(
            "_get_mac", [RPCAPICommand("api_version", "version")]
        ),
        str(DataOptions.API_VERSION): DataFunction(
            "_get_api_ver", [RPCAPICommand("api_version", "version")]
        ),
        str(DataOptions.FW_VERSION): DataFunction(
<<<<<<< HEAD
            "_get_fw_ver", [RPCAPICommand("api_version", "version")]
        ),
        str(DataOptions.HOSTNAME): DataFunction("_get_hostname"),
=======
            "get_fw_ver", [RPCAPICommand("api_version", "version")]
        ),
        str(DataOptions.HOSTNAME): DataFunction("get_hostname"),
>>>>>>> 34006941
        str(DataOptions.HASHRATE): DataFunction(
            "_get_hashrate", [RPCAPICommand("api_devs", "devs")]
        ),
        str(DataOptions.EXPECTED_HASHRATE): DataFunction(
            "_get_expected_hashrate", [RPCAPICommand("api_stats", "stats")]
        ),
        str(DataOptions.HASHBOARDS): DataFunction(
            "_get_hashboards", [RPCAPICommand("api_stats", "stats")]
        ),
        str(DataOptions.ENVIRONMENT_TEMP): DataFunction(
            "_get_env_temp", [RPCAPICommand("api_stats", "stats")]
        ),
        str(DataOptions.WATTAGE): DataFunction("_get_wattage"),
        str(DataOptions.WATTAGE_LIMIT): DataFunction(
            "_get_wattage_limit", [RPCAPICommand("api_stats", "stats")]
        ),
        str(DataOptions.FANS): DataFunction(
            "_get_fans", [RPCAPICommand("api_stats", "stats")]
        ),
        str(DataOptions.FAN_PSU): DataFunction("_get_fan_psu"),
        str(DataOptions.ERRORS): DataFunction("_get_errors"),
        str(DataOptions.FAULT_LIGHT): DataFunction(
            "_get_fault_light", [RPCAPICommand("api_stats", "stats")]
        ),
        str(DataOptions.IS_MINING): DataFunction("_is_mining"),
        str(DataOptions.UPTIME): DataFunction("_get_uptime"),
        str(DataOptions.CONFIG): DataFunction("get_config"),
    }
)


class CGMinerAvalon(CGMiner):
    def __init__(self, ip: str, api_ver: str = "0.0.0") -> None:
        super().__init__(ip, api_ver)

        # data gathering locations
        self.data_locations = AVALON_DATA_LOC

    async def fault_light_on(self) -> bool:
        try:
            data = await self.api.ascset(0, "led", "1-1")
        except APIError:
            return False
        if data["STATUS"][0]["Msg"] == "ASC 0 set OK":
            return True
        return False

    async def fault_light_off(self) -> bool:
        try:
            data = await self.api.ascset(0, "led", "1-0")
        except APIError:
            return False
        if data["STATUS"][0]["Msg"] == "ASC 0 set OK":
            return True
        return False

    async def reboot(self) -> bool:
        try:
            data = await self.api.restart()
        except APIError:
            return False

        try:
            if data["STATUS"] == "RESTART":
                return True
        except KeyError:
            return False
        return False

    async def stop_mining(self) -> bool:
        return False

    async def resume_mining(self) -> bool:
        return False

    async def send_config(self, config: MinerConfig, user_suffix: str = None) -> None:
        pass
        # self.config = config
        # return None
        # logging.debug(f"{self}: Sending config.")  # noqa - This doesnt work...
        # conf = config.as_avalon(user_suffix=user_suffix)
        # try:
        #     data = await self.api.ascset(  # noqa
        #         0, "setpool", f"root,root,{conf}"
        #     )  # this should work but doesn't
        # except APIError:
        #     pass
        # return data

    @staticmethod
    def parse_stats(stats):
        _stats_items = re.findall(".+?\\[*?]", stats)
        stats_items = []
        stats_dict = {}
        for item in _stats_items:
            if ":" in item:
                data = item.replace("]", "").split("[")
                data_list = [i.split(": ") for i in data[1].strip().split(", ")]
                data_dict = {}
                try:
                    for key, val in [tuple(item) for item in data_list]:
                        data_dict[key] = val
                except ValueError:
                    # --avalon args
                    for arg_item in data_list:
                        item_data = arg_item[0].split(" ")
                        for idx in range(len(item_data)):
                            if idx % 2 == 0 or idx == 0:
                                data_dict[item_data[idx]] = item_data[idx + 1]

                raw_data = [data[0].strip(), data_dict]
            else:
                raw_data = [
                    value
                    for value in item.replace("[", " ")
                    .replace("]", " ")
                    .split(" ")[:-1]
                    if value != ""
                ]
                if len(raw_data) == 1:
                    raw_data.append("")
            if raw_data[0] == "":
                raw_data = raw_data[1:]

            if len(raw_data) == 2:
                stats_dict[raw_data[0]] = raw_data[1]
            else:
                stats_dict[raw_data[0]] = raw_data[1:]
            stats_items.append(raw_data)

        return stats_dict

    ##################################################
    ### DATA GATHERING FUNCTIONS (get_{some_data}) ###
    ##################################################

    async def _get_mac(self, api_version: dict = None) -> Optional[str]:
        if not api_version:
            try:
                api_version = await self.api.version()
            except APIError:
                pass

        if api_version:
            try:
                base_mac = api_version["VERSION"][0]["MAC"]
                base_mac = base_mac.upper()
                mac = ":".join(
                    [base_mac[i : (i + 2)] for i in range(0, len(base_mac), 2)]
                )
                return mac
            except (KeyError, ValueError):
                pass

<<<<<<< HEAD
    async def _get_hostname(self) -> Optional[str]:
=======
    async def get_hostname(self) -> Optional[str]:
>>>>>>> 34006941
        return None
        # if not mac:
        #     mac = await self.get_mac()
        #
        # if mac:
        #     return f"Avalon{mac.replace(':', '')[-6:]}"

    async def _get_hashrate(self, api_devs: dict = None) -> Optional[float]:
        if not api_devs:
            try:
                api_devs = await self.api.devs()
            except APIError:
                pass

        if api_devs:
            try:
                return round(float(api_devs["DEVS"][0]["MHS 1m"] / 1000000), 2)
            except (LookupError, ValueError, TypeError):
                pass

    async def _get_hashboards(self, api_stats: dict = None) -> List[HashBoard]:
        hashboards = [
            HashBoard(slot=i, expected_chips=self.expected_chips)
            for i in range(self.expected_hashboards)
        ]

        if not api_stats:
            try:
                api_stats = await self.api.stats()
            except APIError:
                pass

        if api_stats:
            try:
                unparsed_stats = api_stats["STATS"][0]["MM ID0"]
                parsed_stats = self.parse_stats(unparsed_stats)
            except (LookupError, ValueError, TypeError):
                return hashboards

            for board in range(self.expected_hashboards):
                try:
                    hashboards[board].chip_temp = int(parsed_stats["MTmax"][board])
                except LookupError:
                    pass

                try:
                    board_hr = parsed_stats["MGHS"][board]
                    hashboards[board].hashrate = round(float(board_hr) / 1000, 2)
                except LookupError:
                    pass

                try:
                    hashboards[board].temp = int(parsed_stats["MTavg"][board])
                except LookupError:
                    pass

                try:
                    chip_data = parsed_stats[f"PVT_T{board}"]
                    hashboards[board].missing = False
                    if chip_data:
                        hashboards[board].chips = len(
                            [item for item in chip_data if not item == "0"]
                        )
                except LookupError:
                    pass

        return hashboards

    async def _get_expected_hashrate(self, api_stats: dict = None) -> Optional[float]:
        if not api_stats:
            try:
                api_stats = await self.api.stats()
            except APIError:
                pass

        if api_stats:
            try:
                unparsed_stats = api_stats["STATS"][0]["MM ID0"]
                parsed_stats = self.parse_stats(unparsed_stats)
                return round(float(parsed_stats["GHSmm"]) / 1000, 2)
            except (LookupError, ValueError, TypeError):
                pass

    async def _get_env_temp(self, api_stats: dict = None) -> Optional[float]:
        if not api_stats:
            try:
                api_stats = await self.api.stats()
            except APIError:
                pass

        if api_stats:
            try:
                unparsed_stats = api_stats["STATS"][0]["MM ID0"]
                parsed_stats = self.parse_stats(unparsed_stats)
                return float(parsed_stats["Temp"])
            except (LookupError, ValueError, TypeError):
                pass

    async def _get_wattage(self) -> Optional[int]:
        return None

    async def _get_wattage_limit(self, api_stats: dict = None) -> Optional[int]:
        if not api_stats:
            try:
                api_stats = await self.api.stats()
            except APIError:
                pass

        if api_stats:
            try:
                unparsed_stats = api_stats["STATS"][0]["MM ID0"]
                parsed_stats = self.parse_stats(unparsed_stats)
                return int(parsed_stats["MPO"])
            except (LookupError, ValueError, TypeError):
                pass

    async def _get_fans(self, api_stats: dict = None) -> List[Fan]:
        if not api_stats:
            try:
                api_stats = await self.api.stats()
            except APIError:
                pass

        fans_data = [Fan() for _ in range(self.expected_fans)]
        if api_stats:
            try:
                unparsed_stats = api_stats["STATS"][0]["MM ID0"]
                parsed_stats = self.parse_stats(unparsed_stats)
            except LookupError:
                return fans_data

            for fan in range(self.expected_fans):
                try:
                    fans_data[fan].speed = int(parsed_stats[f"Fan{fan + 1}"])
                except (LookupError, ValueError, TypeError):
                    pass
        return fans_data

    async def _get_errors(self) -> List[MinerErrorData]:
        return []

    async def _get_fault_light(self, api_stats: dict = None) -> bool:  # noqa
        if self.light:
            return self.light
        if not api_stats:
            try:
                api_stats = await self.api.stats()
            except APIError:
                pass

        if api_stats:
            try:
                unparsed_stats = api_stats["STATS"][0]["MM ID0"]
                parsed_stats = self.parse_stats(unparsed_stats)
                led = int(parsed_stats["Led"])
                return True if led == 1 else False
            except (LookupError, ValueError, TypeError):
                pass

        try:
            data = await self.api.ascset(0, "led", "1-255")
        except APIError:
            return False
        try:
            if data["STATUS"][0]["Msg"] == "ASC 0 set info: LED[1]":
                return True
        except LookupError:
            pass
        return False

<<<<<<< HEAD
    async def _is_mining(self, *args, **kwargs) -> Optional[bool]:
        return None

    async def _get_uptime(self) -> Optional[int]:
=======
    async def is_mining(self, *args, **kwargs) -> Optional[bool]:
        return None

    async def get_uptime(self) -> Optional[int]:
>>>>>>> 34006941
        return None<|MERGE_RESOLUTION|>--- conflicted
+++ resolved
@@ -33,15 +33,9 @@
             "_get_api_ver", [RPCAPICommand("api_version", "version")]
         ),
         str(DataOptions.FW_VERSION): DataFunction(
-<<<<<<< HEAD
             "_get_fw_ver", [RPCAPICommand("api_version", "version")]
         ),
         str(DataOptions.HOSTNAME): DataFunction("_get_hostname"),
-=======
-            "get_fw_ver", [RPCAPICommand("api_version", "version")]
-        ),
-        str(DataOptions.HOSTNAME): DataFunction("get_hostname"),
->>>>>>> 34006941
         str(DataOptions.HASHRATE): DataFunction(
             "_get_hashrate", [RPCAPICommand("api_devs", "devs")]
         ),
@@ -196,11 +190,7 @@
             except (KeyError, ValueError):
                 pass
 
-<<<<<<< HEAD
     async def _get_hostname(self) -> Optional[str]:
-=======
-    async def get_hostname(self) -> Optional[str]:
->>>>>>> 34006941
         return None
         # if not mac:
         #     mac = await self.get_mac()
@@ -371,15 +361,11 @@
             pass
         return False
 
-<<<<<<< HEAD
     async def _is_mining(self, *args, **kwargs) -> Optional[bool]:
         return None
 
     async def _get_uptime(self) -> Optional[int]:
-=======
-    async def is_mining(self, *args, **kwargs) -> Optional[bool]:
         return None
 
     async def get_uptime(self) -> Optional[int]:
->>>>>>> 34006941
         return None