import asyncio
import datetime
import json

from pyasic import get_miner


async def main():
    ip = "10.9.190.2"
    try:

        # settings.update("default_antminer_web_password", "admin")

        miner = await get_miner(ip=ip)

        print(f"Miner: {miner}")

        # resume = await miner.resume_mining()
        # print(f"Resume mining: {resume}")

        # stop = await miner.stop_mining()
        # print(f"Stop mining: {stop}")

        errors = await miner.get_errors()

        dataMiner = await miner.get_data()
        Hashboards = await miner.get_hashboards()

        miningMode = await miner.is_mining()
        sleepMode = await miner.is_sleep()

        # print(f"Hashboards: {Hashboards}")
        # print(f"Miner : {dataMiner}")
        print(f"Errors: {errors}")
        print(f"Is mining: {miningMode}")
        print(f"Sleep mode:  {sleepMode}")

<<<<<<< HEAD
        # Перевод в сон
        try:
            goSleep = await miner.stop_mining()
            print(f"GoSleep: {goSleep}")
        except Exception as e:
            print(f"GoSleep Error: {e}")

        # Вывод из сна
        # try:
        #     goResume = await miner.resume_mining()
        #     print(f"GoResume: {goResume}")
        # except Exception as e:
        #     print(f"GoResume: Error {e}")




=======
>>>>>>> 1cb0156b
        # cur_pwd = "root"
        # new_pwd = "admin"
        # settings.update("default_antminer_web_password", "admin")

        # update_pwd = await miner.update_pwd(cur_pwd=cur_pwd, new_pwd=new_pwd)
        #
        # if update_pwd:
        #     print("update_pwd is true")
        # else:
        #     print("update_pwd is false")

        # try:
        #     data = await miner.resume_mining()
        # except Exception as e:
        #     print(e)

        # print(data)

        # def custom_serializer(o):
        #     if isinstance(o, datetime.datetime):
        #         return o.isoformat()
        #     try:
        #         return o.__dict__
        #     except AttributeError:
        #         return str(o)
        #
        # print(json.dumps(data, default=custom_serializer, indent=4))
    except Exception as e:
        print(f"Error:: {e}")


if __name__ == "__main__":
    asyncio.run(main())<|MERGE_RESOLUTION|>--- conflicted
+++ resolved
@@ -2,18 +2,17 @@
 import datetime
 import json
 
-from pyasic import get_miner
+from pyasic import get_miner, settings
 
 
 async def main():
-    ip = "10.9.190.2"
+    ip = "10.9.120.55"
     try:
-
-        # settings.update("default_antminer_web_password", "admin")
 
         miner = await get_miner(ip=ip)
 
         print(f"Miner: {miner}")
+
 
         # resume = await miner.resume_mining()
         # print(f"Resume mining: {resume}")
@@ -21,40 +20,15 @@
         # stop = await miner.stop_mining()
         # print(f"Stop mining: {stop}")
 
-        errors = await miner.get_errors()
-
-        dataMiner = await miner.get_data()
-        Hashboards = await miner.get_hashboards()
-
         miningMode = await miner.is_mining()
         sleepMode = await miner.is_sleep()
 
-        # print(f"Hashboards: {Hashboards}")
-        # print(f"Miner : {dataMiner}")
-        print(f"Errors: {errors}")
         print(f"Is mining: {miningMode}")
         print(f"Sleep mode:  {sleepMode}")
-
-<<<<<<< HEAD
-        # Перевод в сон
-        try:
-            goSleep = await miner.stop_mining()
-            print(f"GoSleep: {goSleep}")
-        except Exception as e:
-            print(f"GoSleep Error: {e}")
-
-        # Вывод из сна
-        # try:
-        #     goResume = await miner.resume_mining()
-        #     print(f"GoResume: {goResume}")
-        # except Exception as e:
-        #     print(f"GoResume: Error {e}")
 
 
 
 
-=======
->>>>>>> 1cb0156b
         # cur_pwd = "root"
         # new_pwd = "admin"
         # settings.update("default_antminer_web_password", "admin")
